#ifndef LIST_OBJECTS_FILTER_OPTIONS_H
#define LIST_OBJECTS_FILTER_OPTIONS_H

#include "parse-options.h"
#include "strbuf.h"

/*
 * The list of defined filters for list-objects.
 */
enum list_objects_filter_choice {
	LOFC_DISABLED = 0,
	LOFC_BLOB_NONE,
	LOFC_BLOB_LIMIT,
<<<<<<< HEAD
	LOFC_TREE_NONE,
=======
	LOFC_TREE_DEPTH,
>>>>>>> 87c2d9d3
	LOFC_SPARSE_OID,
	LOFC_SPARSE_PATH,
	LOFC__COUNT /* must be last */
};

struct list_objects_filter_options {
	/*
	 * 'filter_spec' is the raw argument value given on the command line
	 * or protocol request.  (The part after the "--keyword=".)  For
	 * commands that launch filtering sub-processes, or for communication
	 * over the network, don't use this value; use the result of
	 * expand_list_objects_filter_spec() instead.
	 */
	char *filter_spec;

	/*
	 * 'choice' is determined by parsing the filter-spec.  This indicates
	 * the filtering algorithm to use.
	 */
	enum list_objects_filter_choice choice;

	/*
	 * Choice is LOFC_DISABLED because "--no-filter" was requested.
	 */
	unsigned int no_filter : 1;

	/*
	 * Parsed values (fields) from within the filter-spec.  These are
	 * choice-specific; not all values will be defined for any given
	 * choice.
	 */
	struct object_id *sparse_oid_value;
	char *sparse_path_value;
	unsigned long blob_limit_value;
	unsigned long tree_exclude_depth;
};

/* Normalized command line arguments */
#define CL_ARG__FILTER "filter"

int parse_list_objects_filter(
	struct list_objects_filter_options *filter_options,
	const char *arg);

int opt_parse_list_objects_filter(const struct option *opt,
				  const char *arg, int unset);

#define OPT_PARSE_LIST_OBJECTS_FILTER(fo) \
	{ OPTION_CALLBACK, 0, CL_ARG__FILTER, fo, N_("args"), \
	  N_("object filtering"), 0, \
	  opt_parse_list_objects_filter }

/*
 * Translates abbreviated numbers in the filter's filter_spec into their
 * fully-expanded forms (e.g., "limit:blob=1k" becomes "limit:blob=1024").
 *
 * This form should be used instead of the raw filter_spec field when
 * communicating with a remote process or subprocess.
 */
void expand_list_objects_filter_spec(
	const struct list_objects_filter_options *filter,
	struct strbuf *expanded_spec);

void list_objects_filter_release(
	struct list_objects_filter_options *filter_options);

static inline void list_objects_filter_set_no_filter(
	struct list_objects_filter_options *filter_options)
{
	list_objects_filter_release(filter_options);
	filter_options->no_filter = 1;
}

void partial_clone_register(
	const char *remote,
	const struct list_objects_filter_options *filter_options);
void partial_clone_get_default_filter_spec(
	struct list_objects_filter_options *filter_options);

#endif /* LIST_OBJECTS_FILTER_OPTIONS_H */<|MERGE_RESOLUTION|>--- conflicted
+++ resolved
@@ -11,11 +11,7 @@
 	LOFC_DISABLED = 0,
 	LOFC_BLOB_NONE,
 	LOFC_BLOB_LIMIT,
-<<<<<<< HEAD
-	LOFC_TREE_NONE,
-=======
 	LOFC_TREE_DEPTH,
->>>>>>> 87c2d9d3
 	LOFC_SPARSE_OID,
 	LOFC_SPARSE_PATH,
 	LOFC__COUNT /* must be last */
