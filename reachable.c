#include "cache.h"
#include "refs.h"
#include "tag.h"
#include "commit.h"
#include "blob.h"
#include "diff.h"
#include "revision.h"
#include "reachable.h"
#include "cache-tree.h"
#include "progress.h"
#include "list-objects.h"
<<<<<<< HEAD
#include "packfile.h"
=======
#include "worktree.h"
>>>>>>> 873ea90d

struct connectivity_progress {
	struct progress *progress;
	unsigned long count;
};

static void update_progress(struct connectivity_progress *cp)
{
	cp->count++;
	if ((cp->count & 1023) == 0)
		display_progress(cp->progress, cp->count);
}

static int add_one_ref(const char *path, const struct object_id *oid,
		       int flag, void *cb_data)
{
	struct rev_info *revs = (struct rev_info *)cb_data;
	struct object *object;

	if ((flag & REF_ISSYMREF) && (flag & REF_ISBROKEN)) {
		warning("symbolic ref is dangling: %s", path);
		return 0;
	}

	object = parse_object_or_die(oid, path);
	add_pending_object(revs, object, "");

	return 0;
}

/*
 * The traversal will have already marked us as SEEN, so we
 * only need to handle any progress reporting here.
 */
static void mark_object(struct object *obj, const char *name, void *data)
{
	update_progress(data);
}

static void mark_commit(struct commit *c, void *data)
{
	mark_object(&c->object, NULL, data);
}

struct recent_data {
	struct rev_info *revs;
	timestamp_t timestamp;
};

static void add_recent_object(const struct object_id *oid,
			      timestamp_t mtime,
			      struct recent_data *data)
{
	struct object *obj;
	enum object_type type;

	if (mtime <= data->timestamp)
		return;

	/*
	 * We do not want to call parse_object here, because
	 * inflating blobs and trees could be very expensive.
	 * However, we do need to know the correct type for
	 * later processing, and the revision machinery expects
	 * commits and tags to have been parsed.
	 */
	type = sha1_object_info(oid->hash, NULL);
	if (type < 0)
		die("unable to get object info for %s", oid_to_hex(oid));

	switch (type) {
	case OBJ_TAG:
	case OBJ_COMMIT:
		obj = parse_object_or_die(oid, NULL);
		break;
	case OBJ_TREE:
		obj = (struct object *)lookup_tree(oid);
		break;
	case OBJ_BLOB:
		obj = (struct object *)lookup_blob(oid);
		break;
	default:
		die("unknown object type for %s: %s",
		    oid_to_hex(oid), typename(type));
	}

	if (!obj)
		die("unable to lookup %s", oid_to_hex(oid));

	add_pending_object(data->revs, obj, "");
}

static int add_recent_loose(const struct object_id *oid,
			    const char *path, void *data)
{
	struct stat st;
	struct object *obj = lookup_object(oid->hash);

	if (obj && obj->flags & SEEN)
		return 0;

	if (stat(path, &st) < 0) {
		/*
		 * It's OK if an object went away during our iteration; this
		 * could be due to a simultaneous repack. But anything else
		 * we should abort, since we might then fail to mark objects
		 * which should not be pruned.
		 */
		if (errno == ENOENT)
			return 0;
		return error_errno("unable to stat %s", oid_to_hex(oid));
	}

	add_recent_object(oid, st.st_mtime, data);
	return 0;
}

static int add_recent_packed(const struct object_id *oid,
			     struct packed_git *p, uint32_t pos,
			     void *data)
{
	struct object *obj = lookup_object(oid->hash);

	if (obj && obj->flags & SEEN)
		return 0;
	add_recent_object(oid, p->mtime, data);
	return 0;
}

int add_unseen_recent_objects_to_traversal(struct rev_info *revs,
					   timestamp_t timestamp)
{
	struct recent_data data;
	int r;

	data.revs = revs;
	data.timestamp = timestamp;

	r = for_each_loose_object(add_recent_loose, &data,
				  FOR_EACH_OBJECT_LOCAL_ONLY);
	if (r)
		return r;
	return for_each_packed_object(add_recent_packed, &data,
				      FOR_EACH_OBJECT_LOCAL_ONLY);
}

void mark_reachable_objects(struct rev_info *revs, int mark_reflog,
			    timestamp_t mark_recent, struct progress *progress)
{
	struct connectivity_progress cp;

	/*
	 * Set up revision parsing, and mark us as being interested
	 * in all object types, not just commits.
	 */
	revs->tag_objects = 1;
	revs->blob_objects = 1;
	revs->tree_objects = 1;

	/* Add all refs from the index file */
	add_index_objects_to_pending(revs, 0);

	/* Add all external refs */
	for_each_ref(add_one_ref, revs);

	/* detached HEAD is not included in the list above */
	head_ref(add_one_ref, revs);
	other_head_refs(add_one_ref, revs);

	/* Add all reflog info */
	if (mark_reflog)
		add_reflogs_to_pending(revs, 0);

	cp.progress = progress;
	cp.count = 0;

	/*
	 * Set up the revision walk - this will move all commits
	 * from the pending list to the commit walking list.
	 */
	if (prepare_revision_walk(revs))
		die("revision walk setup failed");
	traverse_commit_list(revs, mark_commit, mark_object, &cp);

	if (mark_recent) {
		revs->ignore_missing_links = 1;
		if (add_unseen_recent_objects_to_traversal(revs, mark_recent))
			die("unable to mark recent objects");
		if (prepare_revision_walk(revs))
			die("revision walk setup failed");
		traverse_commit_list(revs, mark_commit, mark_object, &cp);
	}

	display_progress(cp.progress, cp.count);
}<|MERGE_RESOLUTION|>--- conflicted
+++ resolved
@@ -9,11 +9,8 @@
 #include "cache-tree.h"
 #include "progress.h"
 #include "list-objects.h"
-<<<<<<< HEAD
 #include "packfile.h"
-=======
 #include "worktree.h"
->>>>>>> 873ea90d
 
 struct connectivity_progress {
 	struct progress *progress;
