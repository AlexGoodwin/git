--- conflicted
+++ resolved
@@ -567,22 +567,14 @@
 
 	if (opt->pre_context || opt->post_context) {
 		if (opt->last_shown == 0) {
-<<<<<<< HEAD
 			if (opt->show_hunk_mark) {
 				output_color(opt, "--", 2, opt->color_sep);
 				opt->output(opt, "\n", 1);
-			} else
-				opt->show_hunk_mark = 1;
+			}
 		} else if (lno > opt->last_shown + 1) {
 			output_color(opt, "--", 2, opt->color_sep);
 			opt->output(opt, "\n", 1);
 		}
-=======
-			if (opt->show_hunk_mark)
-				opt->output(opt, "--\n", 3);
-		} else if (lno > opt->last_shown + 1)
-			opt->output(opt, "--\n", 3);
->>>>>>> 431d6e7b
 	}
 	opt->last_shown = lno;
 
