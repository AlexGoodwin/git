#include "cache.h"
#include "dir.h"
#include "tag.h"
#include "commit.h"
#include "tree.h"
#include "blob.h"
#include "diff.h"
#include "tree-walk.h"
#include "revision.h"
#include "list-objects.h"
#include "list-objects-filter.h"
#include "list-objects-filter-options.h"
#include "oidmap.h"
#include "oidset.h"
#include "object-store.h"

/* Remember to update object flag allocation in object.h */
/*
 * FILTER_SHOWN_BUT_REVISIT -- we set this bit on tree objects
 * that have been shown, but should be revisited if they appear
 * in the traversal (until we mark it SEEN).  This is a way to
 * let us silently de-dup calls to show() in the caller.  This
 * is subtly different from the "revision.h:SHOWN" and the
 * "sha1-name.c:ONELINE_SEEN" bits.  And also different from
 * the non-de-dup usage in pack-bitmap.c
 */
#define FILTER_SHOWN_BUT_REVISIT (1<<21)

/*
 * A filter for list-objects to omit ALL blobs from the traversal.
 * And to OPTIONALLY collect a list of the omitted OIDs.
 */
struct filter_blobs_none_data {
	struct oidset *omits;
};

static enum list_objects_filter_result filter_blobs_none(
	struct repository *r,
	enum list_objects_filter_situation filter_situation,
	struct object *obj,
	const char *pathname,
	const char *filename,
	void *filter_data_)
{
	struct filter_blobs_none_data *filter_data = filter_data_;

	switch (filter_situation) {
	default:
		BUG("unknown filter_situation: %d", filter_situation);

	case LOFS_BEGIN_TREE:
		assert(obj->type == OBJ_TREE);
		/* always include all tree objects */
		return LOFR_MARK_SEEN | LOFR_DO_SHOW;

	case LOFS_END_TREE:
		assert(obj->type == OBJ_TREE);
		return LOFR_ZERO;

	case LOFS_BLOB:
		assert(obj->type == OBJ_BLOB);
		assert((obj->flags & SEEN) == 0);

		if (filter_data->omits)
			oidset_insert(filter_data->omits, &obj->oid);
		return LOFR_MARK_SEEN; /* but not LOFR_DO_SHOW (hard omit) */
	}
}

static void *filter_blobs_none__init(
	struct oidset *omitted,
	struct list_objects_filter_options *filter_options,
	filter_object_fn *filter_fn,
	filter_free_fn *filter_free_fn)
{
	struct filter_blobs_none_data *d = xcalloc(1, sizeof(*d));
	d->omits = omitted;

	*filter_fn = filter_blobs_none;
	*filter_free_fn = free;
	return d;
}

/*
 * A filter for list-objects to omit ALL trees and blobs from the traversal.
 * Can OPTIONALLY collect a list of the omitted OIDs.
 */
<<<<<<< HEAD
struct filter_trees_none_data {
	struct oidset *omits;
};

static enum list_objects_filter_result filter_trees_none(
=======
struct filter_trees_depth_data {
	struct oidset *omits;

	/*
	 * Maps trees to the minimum depth at which they were seen. It is not
	 * necessary to re-traverse a tree at deeper or equal depths than it has
	 * already been traversed.
	 *
	 * We can't use LOFR_MARK_SEEN for tree objects since this will prevent
	 * it from being traversed at shallower depths.
	 */
	struct oidmap seen_at_depth;

	unsigned long exclude_depth;
	unsigned long current_depth;
};

struct seen_map_entry {
	struct oidmap_entry base;
	size_t depth;
};

/* Returns 1 if the oid was in the omits set before it was invoked. */
static int filter_trees_update_omits(
	struct object *obj,
	struct filter_trees_depth_data *filter_data,
	int include_it)
{
	if (!filter_data->omits)
		return 0;

	if (include_it)
		return oidset_remove(filter_data->omits, &obj->oid);
	else
		return oidset_insert(filter_data->omits, &obj->oid);
}

static enum list_objects_filter_result filter_trees_depth(
>>>>>>> 87c2d9d3
	struct repository *r,
	enum list_objects_filter_situation filter_situation,
	struct object *obj,
	const char *pathname,
	const char *filename,
	void *filter_data_)
{
<<<<<<< HEAD
	struct filter_trees_none_data *filter_data = filter_data_;
=======
	struct filter_trees_depth_data *filter_data = filter_data_;
	struct seen_map_entry *seen_info;
	int include_it = filter_data->current_depth <
		filter_data->exclude_depth;
	int filter_res;
	int already_seen;

	/*
	 * Note that we do not use _MARK_SEEN in order to allow re-traversal in
	 * case we encounter a tree or blob again at a shallower depth.
	 */
>>>>>>> 87c2d9d3

	switch (filter_situation) {
	default:
		BUG("unknown filter_situation: %d", filter_situation);

<<<<<<< HEAD
	case LOFS_BEGIN_TREE:
	case LOFS_BLOB:
		if (filter_data->omits) {
			oidset_insert(filter_data->omits, &obj->oid);
			/* _MARK_SEEN but not _DO_SHOW (hard omit) */
			return LOFR_MARK_SEEN;
		} else {
			/*
			 * Not collecting omits so no need to to traverse tree.
			 */
			return LOFR_SKIP_TREE | LOFR_MARK_SEEN;
		}

	case LOFS_END_TREE:
		assert(obj->type == OBJ_TREE);
		return LOFR_ZERO;

	}
}

static void* filter_trees_none__init(
=======
	case LOFS_END_TREE:
		assert(obj->type == OBJ_TREE);
		filter_data->current_depth--;
		return LOFR_ZERO;

	case LOFS_BLOB:
		filter_trees_update_omits(obj, filter_data, include_it);
		return include_it ? LOFR_MARK_SEEN | LOFR_DO_SHOW : LOFR_ZERO;

	case LOFS_BEGIN_TREE:
		seen_info = oidmap_get(
			&filter_data->seen_at_depth, &obj->oid);
		if (!seen_info) {
			seen_info = xcalloc(1, sizeof(*seen_info));
			oidcpy(&seen_info->base.oid, &obj->oid);
			seen_info->depth = filter_data->current_depth;
			oidmap_put(&filter_data->seen_at_depth, seen_info);
			already_seen = 0;
		} else {
			already_seen =
				filter_data->current_depth >= seen_info->depth;
		}

		if (already_seen) {
			filter_res = LOFR_SKIP_TREE;
		} else {
			int been_omitted = filter_trees_update_omits(
				obj, filter_data, include_it);
			seen_info->depth = filter_data->current_depth;

			if (include_it)
				filter_res = LOFR_DO_SHOW;
			else if (filter_data->omits && !been_omitted)
				/*
				 * Must update omit information of children
				 * recursively; they have not been omitted yet.
				 */
				filter_res = LOFR_ZERO;
			else
				filter_res = LOFR_SKIP_TREE;
		}

		filter_data->current_depth++;
		return filter_res;
	}
}

static void filter_trees_free(void *filter_data) {
	struct filter_trees_depth_data *d = filter_data;
	if (!d)
		return;
	oidmap_free(&d->seen_at_depth, 1);
	free(d);
}

static void *filter_trees_depth__init(
>>>>>>> 87c2d9d3
	struct oidset *omitted,
	struct list_objects_filter_options *filter_options,
	filter_object_fn *filter_fn,
	filter_free_fn *filter_free_fn)
{
<<<<<<< HEAD
	struct filter_trees_none_data *d = xcalloc(1, sizeof(*d));
	d->omits = omitted;

	*filter_fn = filter_trees_none;
	*filter_free_fn = free;
=======
	struct filter_trees_depth_data *d = xcalloc(1, sizeof(*d));
	d->omits = omitted;
	oidmap_init(&d->seen_at_depth, 0);
	d->exclude_depth = filter_options->tree_exclude_depth;
	d->current_depth = 0;

	*filter_fn = filter_trees_depth;
	*filter_free_fn = filter_trees_free;
>>>>>>> 87c2d9d3
	return d;
}

/*
 * A filter for list-objects to omit large blobs.
 * And to OPTIONALLY collect a list of the omitted OIDs.
 */
struct filter_blobs_limit_data {
	struct oidset *omits;
	unsigned long max_bytes;
};

static enum list_objects_filter_result filter_blobs_limit(
	struct repository *r,
	enum list_objects_filter_situation filter_situation,
	struct object *obj,
	const char *pathname,
	const char *filename,
	void *filter_data_)
{
	struct filter_blobs_limit_data *filter_data = filter_data_;
	unsigned long object_length;
	enum object_type t;

	switch (filter_situation) {
	default:
		BUG("unknown filter_situation: %d", filter_situation);

	case LOFS_BEGIN_TREE:
		assert(obj->type == OBJ_TREE);
		/* always include all tree objects */
		return LOFR_MARK_SEEN | LOFR_DO_SHOW;

	case LOFS_END_TREE:
		assert(obj->type == OBJ_TREE);
		return LOFR_ZERO;

	case LOFS_BLOB:
		assert(obj->type == OBJ_BLOB);
		assert((obj->flags & SEEN) == 0);

		t = oid_object_info(r, &obj->oid, &object_length);
		if (t != OBJ_BLOB) { /* probably OBJ_NONE */
			/*
			 * We DO NOT have the blob locally, so we cannot
			 * apply the size filter criteria.  Be conservative
			 * and force show it (and let the caller deal with
			 * the ambiguity).
			 */
			goto include_it;
		}

		if (object_length < filter_data->max_bytes)
			goto include_it;

		if (filter_data->omits)
			oidset_insert(filter_data->omits, &obj->oid);
		return LOFR_MARK_SEEN; /* but not LOFR_DO_SHOW (hard omit) */
	}

include_it:
	if (filter_data->omits)
		oidset_remove(filter_data->omits, &obj->oid);
	return LOFR_MARK_SEEN | LOFR_DO_SHOW;
}

static void *filter_blobs_limit__init(
	struct oidset *omitted,
	struct list_objects_filter_options *filter_options,
	filter_object_fn *filter_fn,
	filter_free_fn *filter_free_fn)
{
	struct filter_blobs_limit_data *d = xcalloc(1, sizeof(*d));
	d->omits = omitted;
	d->max_bytes = filter_options->blob_limit_value;

	*filter_fn = filter_blobs_limit;
	*filter_free_fn = free;
	return d;
}

/*
 * A filter driven by a sparse-checkout specification to only
 * include blobs that a sparse checkout would populate.
 *
 * The sparse-checkout spec can be loaded from a blob with the
 * given OID or from a local pathname.  We allow an OID because
 * the repo may be bare or we may be doing the filtering on the
 * server.
 */
struct frame {
	/*
	 * defval is the usual default include/exclude value that
	 * should be inherited as we recurse into directories based
	 * upon pattern matching of the directory itself or of a
	 * containing directory.
	 */
	int defval;

	/*
	 * 1 if the directory (recursively) contains any provisionally
	 * omitted objects.
	 *
	 * 0 if everything (recursively) contained in this directory
	 * has been explicitly included (SHOWN) in the result and
	 * the directory may be short-cut later in the traversal.
	 */
	unsigned child_prov_omit : 1;
};

struct filter_sparse_data {
	struct oidset *omits;
	struct exclude_list el;

	size_t nr, alloc;
	struct frame *array_frame;
};

static enum list_objects_filter_result filter_sparse(
	struct repository *r,
	enum list_objects_filter_situation filter_situation,
	struct object *obj,
	const char *pathname,
	const char *filename,
	void *filter_data_)
{
	struct filter_sparse_data *filter_data = filter_data_;
	int val, dtype;
	struct frame *frame;

	switch (filter_situation) {
	default:
		BUG("unknown filter_situation: %d", filter_situation);

	case LOFS_BEGIN_TREE:
		assert(obj->type == OBJ_TREE);
		dtype = DT_DIR;
		val = is_excluded_from_list(pathname, strlen(pathname),
					    filename, &dtype, &filter_data->el,
					    r->index);
		if (val < 0)
			val = filter_data->array_frame[filter_data->nr].defval;

		ALLOC_GROW(filter_data->array_frame, filter_data->nr + 1,
			   filter_data->alloc);
		filter_data->nr++;
		filter_data->array_frame[filter_data->nr].defval = val;
		filter_data->array_frame[filter_data->nr].child_prov_omit = 0;

		/*
		 * A directory with this tree OID may appear in multiple
		 * places in the tree. (Think of a directory move or copy,
		 * with no other changes, so the OID is the same, but the
		 * full pathnames of objects within this directory are new
		 * and may match is_excluded() patterns differently.)
		 * So we cannot mark this directory as SEEN (yet), since
		 * that will prevent process_tree() from revisiting this
		 * tree object with other pathname prefixes.
		 *
		 * Only _DO_SHOW the tree object the first time we visit
		 * this tree object.
		 *
		 * We always show all tree objects.  A future optimization
		 * may want to attempt to narrow this.
		 */
		if (obj->flags & FILTER_SHOWN_BUT_REVISIT)
			return LOFR_ZERO;
		obj->flags |= FILTER_SHOWN_BUT_REVISIT;
		return LOFR_DO_SHOW;

	case LOFS_END_TREE:
		assert(obj->type == OBJ_TREE);
		assert(filter_data->nr > 0);

		frame = &filter_data->array_frame[filter_data->nr];
		filter_data->nr--;

		/*
		 * Tell our parent directory if any of our children were
		 * provisionally omitted.
		 */
		filter_data->array_frame[filter_data->nr].child_prov_omit |=
			frame->child_prov_omit;

		/*
		 * If there are NO provisionally omitted child objects (ALL child
		 * objects in this folder were INCLUDED), then we can mark the
		 * folder as SEEN (so we will not have to revisit it again).
		 */
		if (!frame->child_prov_omit)
			return LOFR_MARK_SEEN;
		return LOFR_ZERO;

	case LOFS_BLOB:
		assert(obj->type == OBJ_BLOB);
		assert((obj->flags & SEEN) == 0);

		frame = &filter_data->array_frame[filter_data->nr];

		dtype = DT_REG;
		val = is_excluded_from_list(pathname, strlen(pathname),
					    filename, &dtype, &filter_data->el,
					    r->index);
		if (val < 0)
			val = frame->defval;
		if (val > 0) {
			if (filter_data->omits)
				oidset_remove(filter_data->omits, &obj->oid);
			return LOFR_MARK_SEEN | LOFR_DO_SHOW;
		}

		/*
		 * Provisionally omit it.  We've already established that
		 * this pathname is not in the sparse-checkout specification
		 * with the CURRENT pathname, so we *WANT* to omit this blob.
		 *
		 * However, a pathname elsewhere in the tree may also
		 * reference this same blob, so we cannot reject it yet.
		 * Leave the LOFR_ bits unset so that if the blob appears
		 * again in the traversal, we will be asked again.
		 */
		if (filter_data->omits)
			oidset_insert(filter_data->omits, &obj->oid);

		/*
		 * Remember that at least 1 blob in this tree was
		 * provisionally omitted.  This prevents us from short
		 * cutting the tree in future iterations.
		 */
		frame->child_prov_omit = 1;
		return LOFR_ZERO;
	}
}


static void filter_sparse_free(void *filter_data)
{
	struct filter_sparse_data *d = filter_data;
	/* TODO free contents of 'd' */
	free(d);
}

static void *filter_sparse_oid__init(
	struct oidset *omitted,
	struct list_objects_filter_options *filter_options,
	filter_object_fn *filter_fn,
	filter_free_fn *filter_free_fn)
{
	struct filter_sparse_data *d = xcalloc(1, sizeof(*d));
	d->omits = omitted;
	if (add_excludes_from_blob_to_list(filter_options->sparse_oid_value,
					   NULL, 0, &d->el) < 0)
		die("could not load filter specification");

	ALLOC_GROW(d->array_frame, d->nr + 1, d->alloc);
	d->array_frame[d->nr].defval = 0; /* default to include */
	d->array_frame[d->nr].child_prov_omit = 0;

	*filter_fn = filter_sparse;
	*filter_free_fn = filter_sparse_free;
	return d;
}

static void *filter_sparse_path__init(
	struct oidset *omitted,
	struct list_objects_filter_options *filter_options,
	filter_object_fn *filter_fn,
	filter_free_fn *filter_free_fn)
{
	struct filter_sparse_data *d = xcalloc(1, sizeof(*d));
	d->omits = omitted;
	if (add_excludes_from_file_to_list(filter_options->sparse_path_value,
					   NULL, 0, &d->el, NULL) < 0)
		die("could not load filter specification");

	ALLOC_GROW(d->array_frame, d->nr + 1, d->alloc);
	d->array_frame[d->nr].defval = 0; /* default to include */
	d->array_frame[d->nr].child_prov_omit = 0;

	*filter_fn = filter_sparse;
	*filter_free_fn = filter_sparse_free;
	return d;
}

typedef void *(*filter_init_fn)(
	struct oidset *omitted,
	struct list_objects_filter_options *filter_options,
	filter_object_fn *filter_fn,
	filter_free_fn *filter_free_fn);

/*
 * Must match "enum list_objects_filter_choice".
 */
static filter_init_fn s_filters[] = {
	NULL,
	filter_blobs_none__init,
	filter_blobs_limit__init,
<<<<<<< HEAD
	filter_trees_none__init,
=======
	filter_trees_depth__init,
>>>>>>> 87c2d9d3
	filter_sparse_oid__init,
	filter_sparse_path__init,
};

void *list_objects_filter__init(
	struct oidset *omitted,
	struct list_objects_filter_options *filter_options,
	filter_object_fn *filter_fn,
	filter_free_fn *filter_free_fn)
{
	filter_init_fn init_fn;

	assert((sizeof(s_filters) / sizeof(s_filters[0])) == LOFC__COUNT);

	if (filter_options->choice >= LOFC__COUNT)
		BUG("invalid list-objects filter choice: %d",
		    filter_options->choice);

	init_fn = s_filters[filter_options->choice];
	if (init_fn)
		return init_fn(omitted, filter_options,
			       filter_fn, filter_free_fn);
	*filter_fn = NULL;
	*filter_free_fn = NULL;
	return NULL;
}<|MERGE_RESOLUTION|>--- conflicted
+++ resolved
@@ -85,13 +85,6 @@
  * A filter for list-objects to omit ALL trees and blobs from the traversal.
  * Can OPTIONALLY collect a list of the omitted OIDs.
  */
-<<<<<<< HEAD
-struct filter_trees_none_data {
-	struct oidset *omits;
-};
-
-static enum list_objects_filter_result filter_trees_none(
-=======
 struct filter_trees_depth_data {
 	struct oidset *omits;
 
@@ -130,7 +123,6 @@
 }
 
 static enum list_objects_filter_result filter_trees_depth(
->>>>>>> 87c2d9d3
 	struct repository *r,
 	enum list_objects_filter_situation filter_situation,
 	struct object *obj,
@@ -138,9 +130,6 @@
 	const char *filename,
 	void *filter_data_)
 {
-<<<<<<< HEAD
-	struct filter_trees_none_data *filter_data = filter_data_;
-=======
 	struct filter_trees_depth_data *filter_data = filter_data_;
 	struct seen_map_entry *seen_info;
 	int include_it = filter_data->current_depth <
@@ -152,35 +141,11 @@
 	 * Note that we do not use _MARK_SEEN in order to allow re-traversal in
 	 * case we encounter a tree or blob again at a shallower depth.
 	 */
->>>>>>> 87c2d9d3
 
 	switch (filter_situation) {
 	default:
 		BUG("unknown filter_situation: %d", filter_situation);
 
-<<<<<<< HEAD
-	case LOFS_BEGIN_TREE:
-	case LOFS_BLOB:
-		if (filter_data->omits) {
-			oidset_insert(filter_data->omits, &obj->oid);
-			/* _MARK_SEEN but not _DO_SHOW (hard omit) */
-			return LOFR_MARK_SEEN;
-		} else {
-			/*
-			 * Not collecting omits so no need to to traverse tree.
-			 */
-			return LOFR_SKIP_TREE | LOFR_MARK_SEEN;
-		}
-
-	case LOFS_END_TREE:
-		assert(obj->type == OBJ_TREE);
-		return LOFR_ZERO;
-
-	}
-}
-
-static void* filter_trees_none__init(
-=======
 	case LOFS_END_TREE:
 		assert(obj->type == OBJ_TREE);
 		filter_data->current_depth--;
@@ -237,19 +202,11 @@
 }
 
 static void *filter_trees_depth__init(
->>>>>>> 87c2d9d3
 	struct oidset *omitted,
 	struct list_objects_filter_options *filter_options,
 	filter_object_fn *filter_fn,
 	filter_free_fn *filter_free_fn)
 {
-<<<<<<< HEAD
-	struct filter_trees_none_data *d = xcalloc(1, sizeof(*d));
-	d->omits = omitted;
-
-	*filter_fn = filter_trees_none;
-	*filter_free_fn = free;
-=======
 	struct filter_trees_depth_data *d = xcalloc(1, sizeof(*d));
 	d->omits = omitted;
 	oidmap_init(&d->seen_at_depth, 0);
@@ -258,7 +215,6 @@
 
 	*filter_fn = filter_trees_depth;
 	*filter_free_fn = filter_trees_free;
->>>>>>> 87c2d9d3
 	return d;
 }
 
@@ -556,11 +512,7 @@
 	NULL,
 	filter_blobs_none__init,
 	filter_blobs_limit__init,
-<<<<<<< HEAD
-	filter_trees_none__init,
-=======
 	filter_trees_depth__init,
->>>>>>> 87c2d9d3
 	filter_sparse_oid__init,
 	filter_sparse_path__init,
 };
