#!/bin/sh

test_description='git rev-list --pretty=format test'

. ./test-lib.sh

test_tick
test_expect_success 'setup' '
touch foo && git add foo && git commit -m "added foo" &&
  echo changed >foo && git commit -a -m "changed foo"
'

# usage: test_format name format_string <expected_output
test_format() {
	cat >expect.$1
	test_expect_success "format $1" "
git rev-list --pretty=format:'$2' master >output.$1 &&
test_cmp expect.$1 output.$1
"
}

test_format hash %H%n%h <<'EOF'
commit 131a310eb913d107dd3c09a65d1651175898735d
131a310eb913d107dd3c09a65d1651175898735d
131a310
commit 86c75cfd708a0e5868dc876ed5b8bb66c80b4873
86c75cfd708a0e5868dc876ed5b8bb66c80b4873
86c75cf
EOF

test_format tree %T%n%t <<'EOF'
commit 131a310eb913d107dd3c09a65d1651175898735d
fe722612f26da5064c32ca3843aa154bdb0b08a0
fe72261
commit 86c75cfd708a0e5868dc876ed5b8bb66c80b4873
4d5fcadc293a348e88f777dc0920f11e7d71441c
4d5fcad
EOF

test_format parents %P%n%p <<'EOF'
commit 131a310eb913d107dd3c09a65d1651175898735d
86c75cfd708a0e5868dc876ed5b8bb66c80b4873
86c75cf
commit 86c75cfd708a0e5868dc876ed5b8bb66c80b4873


EOF

# we don't test relative here
test_format author %an%n%ae%n%ad%n%aD%n%at <<'EOF'
commit 131a310eb913d107dd3c09a65d1651175898735d
A U Thor
author@example.com
Thu Apr 7 15:13:13 2005 -0700
Thu, 7 Apr 2005 15:13:13 -0700
1112911993
commit 86c75cfd708a0e5868dc876ed5b8bb66c80b4873
A U Thor
author@example.com
Thu Apr 7 15:13:13 2005 -0700
Thu, 7 Apr 2005 15:13:13 -0700
1112911993
EOF

test_format committer %cn%n%ce%n%cd%n%cD%n%ct <<'EOF'
commit 131a310eb913d107dd3c09a65d1651175898735d
C O Mitter
committer@example.com
Thu Apr 7 15:13:13 2005 -0700
Thu, 7 Apr 2005 15:13:13 -0700
1112911993
commit 86c75cfd708a0e5868dc876ed5b8bb66c80b4873
C O Mitter
committer@example.com
Thu Apr 7 15:13:13 2005 -0700
Thu, 7 Apr 2005 15:13:13 -0700
1112911993
EOF

test_format encoding %e <<'EOF'
commit 131a310eb913d107dd3c09a65d1651175898735d
commit 86c75cfd708a0e5868dc876ed5b8bb66c80b4873
EOF

test_format subject %s <<'EOF'
commit 131a310eb913d107dd3c09a65d1651175898735d
changed foo
commit 86c75cfd708a0e5868dc876ed5b8bb66c80b4873
added foo
EOF

test_format body %b <<'EOF'
commit 131a310eb913d107dd3c09a65d1651175898735d
commit 86c75cfd708a0e5868dc876ed5b8bb66c80b4873
EOF

test_format colors %Credfoo%Cgreenbar%Cbluebaz%Cresetxyzzy <<'EOF'
commit 131a310eb913d107dd3c09a65d1651175898735d
[31mfoo[32mbar[34mbaz[mxyzzy
commit 86c75cfd708a0e5868dc876ed5b8bb66c80b4873
[31mfoo[32mbar[34mbaz[mxyzzy
EOF

test_format advanced-colors '%C(red yellow bold)foo%C(reset)' <<'EOF'
commit 131a310eb913d107dd3c09a65d1651175898735d
[1;31;43mfoo[m
commit 86c75cfd708a0e5868dc876ed5b8bb66c80b4873
[1;31;43mfoo[m
EOF

cat >commit-msg <<'EOF'
Test printing of complex bodies

This commit message is much longer than the others,
and it will be encoded in iso8859-1. We should therefore
include an iso8859 character: ¡bueno!
EOF
test_expect_success 'setup complex body' '
git config i18n.commitencoding iso8859-1 &&
  echo change2 >foo && git commit -a -F commit-msg
'

test_format complex-encoding %e <<'EOF'
commit f58db70b055c5718631e5c61528b28b12090cdea
iso8859-1
commit 131a310eb913d107dd3c09a65d1651175898735d
commit 86c75cfd708a0e5868dc876ed5b8bb66c80b4873
EOF

test_format complex-subject %s <<'EOF'
commit f58db70b055c5718631e5c61528b28b12090cdea
Test printing of complex bodies
commit 131a310eb913d107dd3c09a65d1651175898735d
changed foo
commit 86c75cfd708a0e5868dc876ed5b8bb66c80b4873
added foo
EOF

test_format complex-body %b <<'EOF'
commit f58db70b055c5718631e5c61528b28b12090cdea
This commit message is much longer than the others,
and it will be encoded in iso8859-1. We should therefore
include an iso8859 character: ¡bueno!

commit 131a310eb913d107dd3c09a65d1651175898735d
commit 86c75cfd708a0e5868dc876ed5b8bb66c80b4873
EOF

test_expect_success '%ad respects --date=' '
	echo 2005-04-07 >expect.ad-short &&
	git log -1 --date=short --pretty=tformat:%ad >output.ad-short master &&
	test_cmp expect.ad-short output.ad-short
'

test_expect_success 'empty email' '
	test_tick &&
	C=$(GIT_AUTHOR_EMAIL= git commit-tree HEAD^{tree} </dev/null) &&
	A=$(git show --pretty=format:%an,%ae,%ad%n -s $C) &&
	test "$A" = "A U Thor,,Thu Apr 7 15:14:13 2005 -0700" || {
		echo "Eh? $A" >failure
		false
	}
'

<<<<<<< HEAD
test_expect_success '"%h %gD: %gs" is same as git-reflog' '
	git reflog >expect &&
	git log -g --format="%h %gD: %gs" >actual &&
	test_cmp expect actual
'

test_expect_success '"%h %gD: %gs" is same as git-reflog (with date)' '
	git reflog --date=raw >expect &&
	git log -g --format="%h %gD: %gs" --date=raw >actual &&
	test_cmp expect actual
'

test_expect_success '%gd shortens ref name' '
	echo "master@{0}" >expect.gd-short &&
	git log -g -1 --format=%gd refs/heads/master >actual.gd-short &&
	test_cmp expect.gd-short actual.gd-short
=======
test_expect_success 'del LF before empty (1)' '
	git show -s --pretty=format:"%s%n%-b%nThanks%n" HEAD^^ >actual &&
	test $(wc -l <actual) = 2
'

test_expect_success 'del LF before empty (2)' '
	git show -s --pretty=format:"%s%n%-b%nThanks%n" HEAD >actual &&
	test $(wc -l <actual) = 6 &&
	grep "^$" actual
'

test_expect_success 'add LF before non-empty (1)' '
	git show -s --pretty=format:"%s%+b%nThanks%n" HEAD^^ >actual &&
	test $(wc -l <actual) = 2
'

test_expect_success 'add LF before non-empty (2)' '
	git show -s --pretty=format:"%s%+b%nThanks%n" HEAD >actual &&
	test $(wc -l <actual) = 6 &&
	grep "^$" actual
>>>>>>> 9fa708da
'

test_done<|MERGE_RESOLUTION|>--- conflicted
+++ resolved
@@ -162,7 +162,28 @@
 	}
 '
 
-<<<<<<< HEAD
+test_expect_success 'del LF before empty (1)' '
+	git show -s --pretty=format:"%s%n%-b%nThanks%n" HEAD^^ >actual &&
+	test $(wc -l <actual) = 2
+'
+
+test_expect_success 'del LF before empty (2)' '
+	git show -s --pretty=format:"%s%n%-b%nThanks%n" HEAD >actual &&
+	test $(wc -l <actual) = 6 &&
+	grep "^$" actual
+'
+
+test_expect_success 'add LF before non-empty (1)' '
+	git show -s --pretty=format:"%s%+b%nThanks%n" HEAD^^ >actual &&
+	test $(wc -l <actual) = 2
+'
+
+test_expect_success 'add LF before non-empty (2)' '
+	git show -s --pretty=format:"%s%+b%nThanks%n" HEAD >actual &&
+	test $(wc -l <actual) = 6 &&
+	grep "^$" actual
+'
+
 test_expect_success '"%h %gD: %gs" is same as git-reflog' '
 	git reflog >expect &&
 	git log -g --format="%h %gD: %gs" >actual &&
@@ -179,28 +200,6 @@
 	echo "master@{0}" >expect.gd-short &&
 	git log -g -1 --format=%gd refs/heads/master >actual.gd-short &&
 	test_cmp expect.gd-short actual.gd-short
-=======
-test_expect_success 'del LF before empty (1)' '
-	git show -s --pretty=format:"%s%n%-b%nThanks%n" HEAD^^ >actual &&
-	test $(wc -l <actual) = 2
-'
-
-test_expect_success 'del LF before empty (2)' '
-	git show -s --pretty=format:"%s%n%-b%nThanks%n" HEAD >actual &&
-	test $(wc -l <actual) = 6 &&
-	grep "^$" actual
-'
-
-test_expect_success 'add LF before non-empty (1)' '
-	git show -s --pretty=format:"%s%+b%nThanks%n" HEAD^^ >actual &&
-	test $(wc -l <actual) = 2
-'
-
-test_expect_success 'add LF before non-empty (2)' '
-	git show -s --pretty=format:"%s%+b%nThanks%n" HEAD >actual &&
-	test $(wc -l <actual) = 6 &&
-	grep "^$" actual
->>>>>>> 9fa708da
 '
 
 test_done