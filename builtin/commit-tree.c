--- conflicted
+++ resolved
@@ -48,12 +48,6 @@
 	if (argc < 2 || !strcmp(argv[1], "-h"))
 		usage(commit_tree_usage);
 
-<<<<<<< HEAD
-	if (get_sha1_tree(argv[1], tree_sha1))
-		die("Not a valid tree object name %s", argv[1]);
-
-=======
->>>>>>> 4b7518a4
 	for (i = 1; i < argc; i++) {
 		const char *arg = argv[i];
 		if (!strcmp(arg, "-p")) {
