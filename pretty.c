#include "cache.h"
#include "commit.h"
#include "utf8.h"
#include "diff.h"
#include "revision.h"

static struct cmt_fmt_map {
	const char *n;
	size_t cmp_len;
	enum cmit_fmt v;
} cmt_fmts[] = {
	{ "raw",	1,	CMIT_FMT_RAW },
	{ "medium",	1,	CMIT_FMT_MEDIUM },
	{ "short",	1,	CMIT_FMT_SHORT },
	{ "email",	1,	CMIT_FMT_EMAIL },
	{ "full",	5,	CMIT_FMT_FULL },
	{ "fuller",	5,	CMIT_FMT_FULLER },
	{ "oneline",	1,	CMIT_FMT_ONELINE },
	{ "format:",	7,	CMIT_FMT_USERFORMAT},
};

static char *user_format;

enum cmit_fmt get_commit_format(const char *arg)
{
	int i;

	if (!arg || !*arg)
		return CMIT_FMT_DEFAULT;
	if (*arg == '=')
		arg++;
	if (!prefixcmp(arg, "format:")) {
		if (user_format)
			free(user_format);
		user_format = xstrdup(arg + 7);
		return CMIT_FMT_USERFORMAT;
	}
	for (i = 0; i < ARRAY_SIZE(cmt_fmts); i++) {
		if (!strncmp(arg, cmt_fmts[i].n, cmt_fmts[i].cmp_len) &&
		    !strncmp(arg, cmt_fmts[i].n, strlen(arg)))
			return cmt_fmts[i].v;
	}

	die("invalid --pretty format: %s", arg);
}

/*
 * Generic support for pretty-printing the header
 */
static int get_one_line(const char *msg)
{
	int ret = 0;

	for (;;) {
		char c = *msg++;
		if (!c)
			break;
		ret++;
		if (c == '\n')
			break;
	}
	return ret;
}

/* High bit set, or ISO-2022-INT */
int non_ascii(int ch)
{
	ch = (ch & 0xff);
	return ((ch & 0x80) || (ch == 0x1b));
}

static int is_rfc2047_special(char ch)
{
	return (non_ascii(ch) || (ch == '=') || (ch == '?') || (ch == '_'));
}

static void add_rfc2047(struct strbuf *sb, const char *line, int len,
		       const char *encoding)
{
	int i, last;

	for (i = 0; i < len; i++) {
		int ch = line[i];
		if (non_ascii(ch))
			goto needquote;
		if ((i + 1 < len) && (ch == '=' && line[i+1] == '?'))
			goto needquote;
	}
	strbuf_add(sb, line, len);
	return;

needquote:
	strbuf_grow(sb, len * 3 + strlen(encoding) + 100);
	strbuf_addf(sb, "=?%s?q?", encoding);
	for (i = last = 0; i < len; i++) {
		unsigned ch = line[i] & 0xFF;
		/*
		 * We encode ' ' using '=20' even though rfc2047
		 * allows using '_' for readability.  Unfortunately,
		 * many programs do not understand this and just
		 * leave the underscore in place.
		 */
		if (is_rfc2047_special(ch) || ch == ' ') {
			strbuf_add(sb, line + last, i - last);
			strbuf_addf(sb, "=%02X", ch);
			last = i + 1;
		}
	}
	strbuf_add(sb, line + last, len - last);
	strbuf_addstr(sb, "?=");
}

void pp_user_info(const char *what, enum cmit_fmt fmt, struct strbuf *sb,
		  const char *line, enum date_mode dmode,
		  const char *encoding)
{
	char *date;
	int namelen;
	unsigned long time;
	int tz;
	const char *filler = "    ";

	if (fmt == CMIT_FMT_ONELINE)
		return;
	date = strchr(line, '>');
	if (!date)
		return;
	namelen = ++date - line;
	time = strtoul(date, &date, 10);
	tz = strtol(date, NULL, 10);

	if (fmt == CMIT_FMT_EMAIL) {
		char *name_tail = strchr(line, '<');
		int display_name_length;
		if (!name_tail)
			return;
		while (line < name_tail && isspace(name_tail[-1]))
			name_tail--;
		display_name_length = name_tail - line;
		filler = "";
		strbuf_addstr(sb, "From: ");
		add_rfc2047(sb, line, display_name_length, encoding);
		strbuf_add(sb, name_tail, namelen - display_name_length);
		strbuf_addch(sb, '\n');
	} else {
		strbuf_addf(sb, "%s: %.*s%.*s\n", what,
			      (fmt == CMIT_FMT_FULLER) ? 4 : 0,
			      filler, namelen, line);
	}
	switch (fmt) {
	case CMIT_FMT_MEDIUM:
		strbuf_addf(sb, "Date:   %s\n", show_date(time, tz, dmode));
		break;
	case CMIT_FMT_EMAIL:
		strbuf_addf(sb, "Date: %s\n", show_date(time, tz, DATE_RFC2822));
		break;
	case CMIT_FMT_FULLER:
		strbuf_addf(sb, "%sDate: %s\n", what, show_date(time, tz, dmode));
		break;
	default:
		/* notin' */
		break;
	}
}

static int is_empty_line(const char *line, int *len_p)
{
	int len = *len_p;
	while (len && isspace(line[len-1]))
		len--;
	*len_p = len;
	return !len;
}

static void add_merge_info(enum cmit_fmt fmt, struct strbuf *sb,
			const struct commit *commit, int abbrev)
{
	struct commit_list *parent = commit->parents;

	if ((fmt == CMIT_FMT_ONELINE) || (fmt == CMIT_FMT_EMAIL) ||
	    !parent || !parent->next)
		return;

	strbuf_addstr(sb, "Merge:");

	while (parent) {
		struct commit *p = parent->item;
		const char *hex = NULL;
		const char *dots;
		if (abbrev)
			hex = find_unique_abbrev(p->object.sha1, abbrev);
		if (!hex)
			hex = sha1_to_hex(p->object.sha1);
		dots = (abbrev && strlen(hex) != 40) ?  "..." : "";
		parent = parent->next;

		strbuf_addf(sb, " %s%s", hex, dots);
	}
	strbuf_addch(sb, '\n');
}

static char *get_header(const struct commit *commit, const char *key)
{
	int key_len = strlen(key);
	const char *line = commit->buffer;

	for (;;) {
		const char *eol = strchr(line, '\n'), *next;

		if (line == eol)
			return NULL;
		if (!eol) {
			eol = line + strlen(line);
			next = NULL;
		} else
			next = eol + 1;
		if (eol - line > key_len &&
		    !strncmp(line, key, key_len) &&
		    line[key_len] == ' ') {
			return xmemdupz(line + key_len + 1, eol - line - key_len - 1);
		}
		line = next;
	}
}

static char *replace_encoding_header(char *buf, const char *encoding)
{
	struct strbuf tmp;
	size_t start, len;
	char *cp = buf;

	/* guess if there is an encoding header before a \n\n */
	while (strncmp(cp, "encoding ", strlen("encoding "))) {
		cp = strchr(cp, '\n');
		if (!cp || *++cp == '\n')
			return buf;
	}
	start = cp - buf;
	cp = strchr(cp, '\n');
	if (!cp)
		return buf; /* should not happen but be defensive */
	len = cp + 1 - (buf + start);

	strbuf_init(&tmp, 0);
	strbuf_attach(&tmp, buf, strlen(buf), strlen(buf) + 1);
	if (is_encoding_utf8(encoding)) {
		/* we have re-coded to UTF-8; drop the header */
		strbuf_remove(&tmp, start, len);
	} else {
		/* just replaces XXXX in 'encoding XXXX\n' */
		strbuf_splice(&tmp, start + strlen("encoding "),
					  len - strlen("encoding \n"),
					  encoding, strlen(encoding));
	}
	return strbuf_detach(&tmp, NULL);
}

static char *logmsg_reencode(const struct commit *commit,
			     const char *output_encoding)
{
	static const char *utf8 = "utf-8";
	const char *use_encoding;
	char *encoding;
	char *out;

	if (!*output_encoding)
		return NULL;
	encoding = get_header(commit, "encoding");
	use_encoding = encoding ? encoding : utf8;
	if (!strcmp(use_encoding, output_encoding))
		if (encoding) /* we'll strip encoding header later */
			out = xstrdup(commit->buffer);
		else
			return NULL; /* nothing to do */
	else
		out = reencode_string(commit->buffer,
				      output_encoding, use_encoding);
	if (out)
		out = replace_encoding_header(out, output_encoding);

	free(encoding);
	return out;
}

static size_t format_person_part(struct strbuf *sb, char part,
                               const char *msg, int len)
{
	/* currently all placeholders have same length */
	const int placeholder_len = 2;
	int start, end, tz = 0;
	unsigned long date = 0;
	char *ep;

	/* advance 'end' to point to email start delimiter */
	for (end = 0; end < len && msg[end] != '<'; end++)
		; /* do nothing */

	/*
<<<<<<< HEAD
	 * When end points at the '<' that we found, it should have
	 * matching '>' later, which means 'end' must be strictly
	 * below len - 1.
=======
	 * If it does not even have a '<' and '>', that is
	 * quite a bogus commit author and we discard it;
	 * this is in line with pp_user_info() that is used
	 * in the normal codepath.  When end points at the '<'
	 * that we found, it should have matching '>' later,
	 * which means start (beginning of email address) must
	 * be strictly below len.
>>>>>>> 2bda2cf4
	 */
	if (end >= len - 2)
		goto skip;

	if (part == 'n') {	/* name */
		while (end > 0 && isspace(msg[end - 1]))
			end--;
		strbuf_add(sb, msg, end);
		return placeholder_len;
	}
	start = ++end; /* save email start position */

	/* advance 'end' to point to email end delimiter */
	for ( ; end < len && msg[end] != '>'; end++)
		; /* do nothing */

	if (end >= len)
		goto skip;

	if (part == 'e') {	/* email */
		strbuf_add(sb, msg + start, end - start);
		return placeholder_len;
	}

	/* advance 'start' to point to date start delimiter */
	for (start = end + 1; start < len && isspace(msg[start]); start++)
		; /* do nothing */
	if (start >= len)
		goto skip;
	date = strtoul(msg + start, &ep, 10);
	if (msg + start == ep)
		goto skip;

	if (part == 't') {	/* date, UNIX timestamp */
		strbuf_add(sb, msg + start, ep - (msg + start));
		return placeholder_len;
	}

	/* parse tz */
	for (start = ep - msg + 1; start < len && isspace(msg[start]); start++)
		; /* do nothing */
	if (start + 1 < len) {
		tz = strtoul(msg + start + 1, NULL, 10);
		if (msg[start] == '-')
			tz = -tz;
	}

	switch (part) {
	case 'd':	/* date */
		strbuf_addstr(sb, show_date(date, tz, DATE_NORMAL));
		return placeholder_len;
	case 'D':	/* date, RFC2822 style */
		strbuf_addstr(sb, show_date(date, tz, DATE_RFC2822));
		return placeholder_len;
	case 'r':	/* date, relative */
		strbuf_addstr(sb, show_date(date, tz, DATE_RELATIVE));
		return placeholder_len;
	case 'i':	/* date, ISO 8601 */
		strbuf_addstr(sb, show_date(date, tz, DATE_ISO8601));
		return placeholder_len;
	}

skip:
	/*
	 * bogus commit, 'sb' cannot be updated, but we still need to
	 * compute a valid return value.
	 */
	if (part == 'n' || part == 'e' || part == 't' || part == 'd'
	    || part == 'D' || part == 'r' || part == 'i')
		return placeholder_len;

	return 0; /* unknown placeholder */
}

struct chunk {
	size_t off;
	size_t len;
};

struct format_commit_context {
	const struct commit *commit;

	/* These offsets are relative to the start of the commit message. */
	int commit_header_parsed;
	struct chunk subject;
	struct chunk author;
	struct chunk committer;
	struct chunk encoding;
	size_t body_off;

	/* The following ones are relative to the result struct strbuf. */
	struct chunk abbrev_commit_hash;
	struct chunk abbrev_tree_hash;
	struct chunk abbrev_parent_hashes;
};

static int add_again(struct strbuf *sb, struct chunk *chunk)
{
	if (chunk->len) {
		strbuf_adddup(sb, chunk->off, chunk->len);
		return 1;
	}

	/*
	 * We haven't seen this chunk before.  Our caller is surely
	 * going to add it the hard way now.  Remember the most likely
	 * start of the to-be-added chunk: the current end of the
	 * struct strbuf.
	 */
	chunk->off = sb->len;
	return 0;
}

static void parse_commit_header(struct format_commit_context *context)
{
	const char *msg = context->commit->buffer;
	int i;
	enum { HEADER, SUBJECT, BODY } state;

	for (i = 0, state = HEADER; msg[i] && state < BODY; i++) {
		int eol;
		for (eol = i; msg[eol] && msg[eol] != '\n'; eol++)
			; /* do nothing */

		if (state == SUBJECT) {
			context->subject.off = i;
			context->subject.len = eol - i;
			i = eol;
		}
		if (i == eol) {
			state++;
			/* strip empty lines */
			while (msg[eol] == '\n' && msg[eol + 1] == '\n')
				eol++;
		} else if (!prefixcmp(msg + i, "author ")) {
			context->author.off = i + 7;
			context->author.len = eol - i - 7;
		} else if (!prefixcmp(msg + i, "committer ")) {
			context->committer.off = i + 10;
			context->committer.len = eol - i - 10;
		} else if (!prefixcmp(msg + i, "encoding ")) {
			context->encoding.off = i + 9;
			context->encoding.len = eol - i - 9;
		}
		i = eol;
		if (!msg[i])
			break;
	}
	context->body_off = i;
	context->commit_header_parsed = 1;
}

static size_t format_commit_item(struct strbuf *sb, const char *placeholder,
                               void *context)
{
	struct format_commit_context *c = context;
	const struct commit *commit = c->commit;
	const char *msg = commit->buffer;
	struct commit_list *p;

	/* these are independent of the commit */
	switch (placeholder[0]) {
	case 'C':
		if (!prefixcmp(placeholder + 1, "red")) {
			strbuf_addstr(sb, "\033[31m");
			return 4;
		} else if (!prefixcmp(placeholder + 1, "green")) {
			strbuf_addstr(sb, "\033[32m");
			return 6;
		} else if (!prefixcmp(placeholder + 1, "blue")) {
			strbuf_addstr(sb, "\033[34m");
			return 5;
		} else if (!prefixcmp(placeholder + 1, "reset")) {
			strbuf_addstr(sb, "\033[m");
			return 6;
		} else
			return 0;
	case 'n':		/* newline */
		strbuf_addch(sb, '\n');
		return 1;
	}

	/* these depend on the commit */
	if (!commit->object.parsed)
		parse_object(commit->object.sha1);

	switch (placeholder[0]) {
	case 'H':		/* commit hash */
		strbuf_addstr(sb, sha1_to_hex(commit->object.sha1));
		return 1;
	case 'h':		/* abbreviated commit hash */
		if (add_again(sb, &c->abbrev_commit_hash))
			return 1;
		strbuf_addstr(sb, find_unique_abbrev(commit->object.sha1,
		                                     DEFAULT_ABBREV));
		c->abbrev_commit_hash.len = sb->len - c->abbrev_commit_hash.off;
		return 1;
	case 'T':		/* tree hash */
		strbuf_addstr(sb, sha1_to_hex(commit->tree->object.sha1));
		return 1;
	case 't':		/* abbreviated tree hash */
		if (add_again(sb, &c->abbrev_tree_hash))
			return 1;
		strbuf_addstr(sb, find_unique_abbrev(commit->tree->object.sha1,
		                                     DEFAULT_ABBREV));
		c->abbrev_tree_hash.len = sb->len - c->abbrev_tree_hash.off;
		return 1;
	case 'P':		/* parent hashes */
		for (p = commit->parents; p; p = p->next) {
			if (p != commit->parents)
				strbuf_addch(sb, ' ');
			strbuf_addstr(sb, sha1_to_hex(p->item->object.sha1));
		}
		return 1;
	case 'p':		/* abbreviated parent hashes */
		if (add_again(sb, &c->abbrev_parent_hashes))
			return 1;
		for (p = commit->parents; p; p = p->next) {
			if (p != commit->parents)
				strbuf_addch(sb, ' ');
			strbuf_addstr(sb, find_unique_abbrev(
					p->item->object.sha1, DEFAULT_ABBREV));
		}
		c->abbrev_parent_hashes.len = sb->len -
		                              c->abbrev_parent_hashes.off;
		return 1;
	case 'm':		/* left/right/bottom */
		strbuf_addch(sb, (commit->object.flags & BOUNDARY)
		                 ? '-'
		                 : (commit->object.flags & SYMMETRIC_LEFT)
		                 ? '<'
		                 : '>');
		return 1;
	}

	/* For the rest we have to parse the commit header. */
	if (!c->commit_header_parsed)
		parse_commit_header(c);

	switch (placeholder[0]) {
	case 's':	/* subject */
		strbuf_add(sb, msg + c->subject.off, c->subject.len);
		return 1;
	case 'a':	/* author ... */
		return format_person_part(sb, placeholder[1],
		                   msg + c->author.off, c->author.len);
	case 'c':	/* committer ... */
		return format_person_part(sb, placeholder[1],
		                   msg + c->committer.off, c->committer.len);
	case 'e':	/* encoding */
		strbuf_add(sb, msg + c->encoding.off, c->encoding.len);
		return 1;
	case 'b':	/* body */
		strbuf_addstr(sb, msg + c->body_off);
		return 1;
	}
	return 0;	/* unknown placeholder */
}

void format_commit_message(const struct commit *commit,
                           const void *format, struct strbuf *sb)
{
	struct format_commit_context context;

	memset(&context, 0, sizeof(context));
	context.commit = commit;
	strbuf_expand(sb, format, format_commit_item, &context);
}

static void pp_header(enum cmit_fmt fmt,
		      int abbrev,
		      enum date_mode dmode,
		      const char *encoding,
		      const struct commit *commit,
		      const char **msg_p,
		      struct strbuf *sb)
{
	int parents_shown = 0;

	for (;;) {
		const char *line = *msg_p;
		int linelen = get_one_line(*msg_p);

		if (!linelen)
			return;
		*msg_p += linelen;

		if (linelen == 1)
			/* End of header */
			return;

		if (fmt == CMIT_FMT_RAW) {
			strbuf_add(sb, line, linelen);
			continue;
		}

		if (!memcmp(line, "parent ", 7)) {
			if (linelen != 48)
				die("bad parent line in commit");
			continue;
		}

		if (!parents_shown) {
			struct commit_list *parent;
			int num;
			for (parent = commit->parents, num = 0;
			     parent;
			     parent = parent->next, num++)
				;
			/* with enough slop */
			strbuf_grow(sb, num * 50 + 20);
			add_merge_info(fmt, sb, commit, abbrev);
			parents_shown = 1;
		}

		/*
		 * MEDIUM == DEFAULT shows only author with dates.
		 * FULL shows both authors but not dates.
		 * FULLER shows both authors and dates.
		 */
		if (!memcmp(line, "author ", 7)) {
			strbuf_grow(sb, linelen + 80);
			pp_user_info("Author", fmt, sb, line + 7, dmode, encoding);
		}
		if (!memcmp(line, "committer ", 10) &&
		    (fmt == CMIT_FMT_FULL || fmt == CMIT_FMT_FULLER)) {
			strbuf_grow(sb, linelen + 80);
			pp_user_info("Commit", fmt, sb, line + 10, dmode, encoding);
		}
	}
}

void pp_title_line(enum cmit_fmt fmt,
		   const char **msg_p,
		   struct strbuf *sb,
		   const char *subject,
		   const char *after_subject,
		   const char *encoding,
		   int plain_non_ascii)
{
	struct strbuf title;

	strbuf_init(&title, 80);

	for (;;) {
		const char *line = *msg_p;
		int linelen = get_one_line(line);

		*msg_p += linelen;
		if (!linelen || is_empty_line(line, &linelen))
			break;

		strbuf_grow(&title, linelen + 2);
		if (title.len) {
			if (fmt == CMIT_FMT_EMAIL) {
				strbuf_addch(&title, '\n');
			}
			strbuf_addch(&title, ' ');
		}
		strbuf_add(&title, line, linelen);
	}

	strbuf_grow(sb, title.len + 1024);
	if (subject) {
		strbuf_addstr(sb, subject);
		add_rfc2047(sb, title.buf, title.len, encoding);
	} else {
		strbuf_addbuf(sb, &title);
	}
	strbuf_addch(sb, '\n');

	if (plain_non_ascii) {
		const char *header_fmt =
			"MIME-Version: 1.0\n"
			"Content-Type: text/plain; charset=%s\n"
			"Content-Transfer-Encoding: 8bit\n";
		strbuf_addf(sb, header_fmt, encoding);
	}
	if (after_subject) {
		strbuf_addstr(sb, after_subject);
	}
	if (fmt == CMIT_FMT_EMAIL) {
		strbuf_addch(sb, '\n');
	}
	strbuf_release(&title);
}

void pp_remainder(enum cmit_fmt fmt,
		  const char **msg_p,
		  struct strbuf *sb,
		  int indent)
{
	int first = 1;
	for (;;) {
		const char *line = *msg_p;
		int linelen = get_one_line(line);
		*msg_p += linelen;

		if (!linelen)
			break;

		if (is_empty_line(line, &linelen)) {
			if (first)
				continue;
			if (fmt == CMIT_FMT_SHORT)
				break;
		}
		first = 0;

		strbuf_grow(sb, linelen + indent + 20);
		if (indent) {
			memset(sb->buf + sb->len, ' ', indent);
			strbuf_setlen(sb, sb->len + indent);
		}
		strbuf_add(sb, line, linelen);
		strbuf_addch(sb, '\n');
	}
}

void pretty_print_commit(enum cmit_fmt fmt, const struct commit *commit,
				  struct strbuf *sb, int abbrev,
				  const char *subject, const char *after_subject,
				  enum date_mode dmode, int plain_non_ascii)
{
	unsigned long beginning_of_body;
	int indent = 4;
	const char *msg = commit->buffer;
	char *reencoded;
	const char *encoding;

	if (fmt == CMIT_FMT_USERFORMAT) {
		format_commit_message(commit, user_format, sb);
		return;
	}

	encoding = (git_log_output_encoding
		    ? git_log_output_encoding
		    : git_commit_encoding);
	if (!encoding)
		encoding = "utf-8";
	reencoded = logmsg_reencode(commit, encoding);
	if (reencoded) {
		msg = reencoded;
	}

	if (fmt == CMIT_FMT_ONELINE || fmt == CMIT_FMT_EMAIL)
		indent = 0;

	/* After-subject is used to pass in Content-Type: multipart
	 * MIME header; in that case we do not have to do the
	 * plaintext content type even if the commit message has
	 * non 7-bit ASCII character.  Otherwise, check if we need
	 * to say this is not a 7-bit ASCII.
	 */
	if (fmt == CMIT_FMT_EMAIL && !after_subject) {
		int i, ch, in_body;

		for (in_body = i = 0; (ch = msg[i]); i++) {
			if (!in_body) {
				/* author could be non 7-bit ASCII but
				 * the log may be so; skip over the
				 * header part first.
				 */
				if (ch == '\n' && msg[i+1] == '\n')
					in_body = 1;
			}
			else if (non_ascii(ch)) {
				plain_non_ascii = 1;
				break;
			}
		}
	}

	pp_header(fmt, abbrev, dmode, encoding, commit, &msg, sb);
	if (fmt != CMIT_FMT_ONELINE && !subject) {
		strbuf_addch(sb, '\n');
	}

	/* Skip excess blank lines at the beginning of body, if any... */
	for (;;) {
		int linelen = get_one_line(msg);
		int ll = linelen;
		if (!linelen)
			break;
		if (!is_empty_line(msg, &ll))
			break;
		msg += linelen;
	}

	/* These formats treat the title line specially. */
	if (fmt == CMIT_FMT_ONELINE || fmt == CMIT_FMT_EMAIL)
		pp_title_line(fmt, &msg, sb, subject,
			      after_subject, encoding, plain_non_ascii);

	beginning_of_body = sb->len;
	if (fmt != CMIT_FMT_ONELINE)
		pp_remainder(fmt, &msg, sb, indent);
	strbuf_rtrim(sb);

	/* Make sure there is an EOLN for the non-oneline case */
	if (fmt != CMIT_FMT_ONELINE)
		strbuf_addch(sb, '\n');

	/*
	 * The caller may append additional body text in e-mail
	 * format.  Make sure we did not strip the blank line
	 * between the header and the body.
	 */
	if (fmt == CMIT_FMT_EMAIL && sb->len <= beginning_of_body)
		strbuf_addch(sb, '\n');
	free(reencoded);
}<|MERGE_RESOLUTION|>--- conflicted
+++ resolved
@@ -296,19 +296,9 @@
 		; /* do nothing */
 
 	/*
-<<<<<<< HEAD
 	 * When end points at the '<' that we found, it should have
 	 * matching '>' later, which means 'end' must be strictly
 	 * below len - 1.
-=======
-	 * If it does not even have a '<' and '>', that is
-	 * quite a bogus commit author and we discard it;
-	 * this is in line with pp_user_info() that is used
-	 * in the normal codepath.  When end points at the '<'
-	 * that we found, it should have matching '>' later,
-	 * which means start (beginning of email address) must
-	 * be strictly below len.
->>>>>>> 2bda2cf4
 	 */
 	if (end >= len - 2)
 		goto skip;
