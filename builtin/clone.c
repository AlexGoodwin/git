/*
 * Builtin "git clone"
 *
 * Copyright (c) 2007 Kristian Høgsberg <krh@redhat.com>,
 *		 2008 Daniel Barkalow <barkalow@iabervon.org>
 * Based on git-commit.sh by Junio C Hamano and Linus Torvalds
 *
 * Clone a repository into a different directory that does not yet exist.
 */

#include "builtin.h"
#include "parse-options.h"
#include "fetch-pack.h"
#include "refs.h"
#include "tree.h"
#include "tree-walk.h"
#include "unpack-trees.h"
#include "transport.h"
#include "strbuf.h"
#include "dir.h"
#include "sigchain.h"
#include "branch.h"
#include "remote.h"
#include "run-command.h"
#include "connected.h"

/*
 * Overall FIXMEs:
 *  - respect DB_ENVIRONMENT for .git/objects.
 *
 * Implementation notes:
 *  - dropping use-separate-remote and no-separate-remote compatibility
 *
 */
static const char * const builtin_clone_usage[] = {
	N_("git clone [options] [--] <repo> [<dir>]"),
	NULL
};

static int option_no_checkout, option_bare, option_mirror, option_single_branch = -1;
static int option_local = -1, option_no_hardlinks, option_shared, option_recursive;
static char *option_template, *option_depth;
static char *option_origin = NULL;
static char *option_branch = NULL;
static const char *real_git_dir;
static char *option_upload_pack = "git-upload-pack";
static int option_verbosity;
static int option_progress = -1;
static struct string_list option_config;
static struct string_list option_reference;

static int opt_parse_reference(const struct option *opt, const char *arg, int unset)
{
	struct string_list *option_reference = opt->value;
	if (!arg)
		return -1;
	string_list_append(option_reference, arg);
	return 0;
}

static struct option builtin_clone_options[] = {
	OPT__VERBOSITY(&option_verbosity),
	OPT_BOOL(0, "progress", &option_progress,
		 N_("force progress reporting")),
	OPT_BOOLEAN('n', "no-checkout", &option_no_checkout,
		    N_("don't create a checkout")),
	OPT_BOOLEAN(0, "bare", &option_bare, N_("create a bare repository")),
	{ OPTION_BOOLEAN, 0, "naked", &option_bare, NULL,
		N_("create a bare repository"),
		PARSE_OPT_NOARG | PARSE_OPT_HIDDEN },
	OPT_BOOLEAN(0, "mirror", &option_mirror,
		    N_("create a mirror repository (implies bare)")),
	OPT_BOOL('l', "local", &option_local,
		N_("to clone from a local repository")),
	OPT_BOOLEAN(0, "no-hardlinks", &option_no_hardlinks,
		    N_("don't use local hardlinks, always copy")),
	OPT_BOOLEAN('s', "shared", &option_shared,
		    N_("setup as shared repository")),
	OPT_BOOLEAN(0, "recursive", &option_recursive,
		    N_("initialize submodules in the clone")),
	OPT_BOOLEAN(0, "recurse-submodules", &option_recursive,
		    N_("initialize submodules in the clone")),
	OPT_STRING(0, "template", &option_template, N_("template-directory"),
		   N_("directory from which templates will be used")),
	OPT_CALLBACK(0 , "reference", &option_reference, N_("repo"),
		     N_("reference repository"), &opt_parse_reference),
	OPT_STRING('o', "origin", &option_origin, N_("name"),
		   N_("use <name> instead of 'origin' to track upstream")),
	OPT_STRING('b', "branch", &option_branch, N_("branch"),
		   N_("checkout <branch> instead of the remote's HEAD")),
	OPT_STRING('u', "upload-pack", &option_upload_pack, N_("path"),
		   N_("path to git-upload-pack on the remote")),
	OPT_STRING(0, "depth", &option_depth, N_("depth"),
		    N_("create a shallow clone of that depth")),
	OPT_BOOL(0, "single-branch", &option_single_branch,
		    N_("clone only one branch, HEAD or --branch")),
	OPT_STRING(0, "separate-git-dir", &real_git_dir, N_("gitdir"),
		   N_("separate git dir from working tree")),
	OPT_STRING_LIST('c', "config", &option_config, N_("key=value"),
			N_("set config inside the new repository")),
	OPT_END()
};

static const char *argv_submodule[] = {
	"submodule", "update", "--init", "--recursive", NULL
};

static char *get_repo_path(const char *repo, int *is_bundle)
{
	static char *suffix[] = { "/.git", "", ".git/.git", ".git" };
	static char *bundle_suffix[] = { ".bundle", "" };
	struct stat st;
	int i;

	for (i = 0; i < ARRAY_SIZE(suffix); i++) {
		const char *path;
		path = mkpath("%s%s", repo, suffix[i]);
		if (stat(path, &st))
			continue;
		if (S_ISDIR(st.st_mode) && is_git_directory(path)) {
			*is_bundle = 0;
			return xstrdup(absolute_path(path));
		} else if (S_ISREG(st.st_mode) && st.st_size > 8) {
			/* Is it a "gitfile"? */
			char signature[8];
			int len, fd = open(path, O_RDONLY);
			if (fd < 0)
				continue;
			len = read_in_full(fd, signature, 8);
			close(fd);
			if (len != 8 || strncmp(signature, "gitdir: ", 8))
				continue;
			path = read_gitfile(path);
			if (path) {
				*is_bundle = 0;
				return xstrdup(absolute_path(path));
			}
		}
	}

	for (i = 0; i < ARRAY_SIZE(bundle_suffix); i++) {
		const char *path;
		path = mkpath("%s%s", repo, bundle_suffix[i]);
		if (!stat(path, &st) && S_ISREG(st.st_mode)) {
			*is_bundle = 1;
			return xstrdup(absolute_path(path));
		}
	}

	return NULL;
}

static char *guess_dir_name(const char *repo, int is_bundle, int is_bare)
{
	const char *end = repo + strlen(repo), *start;
	char *dir;

	/*
	 * Strip trailing spaces, slashes and /.git
	 */
	while (repo < end && (is_dir_sep(end[-1]) || isspace(end[-1])))
		end--;
	if (end - repo > 5 && is_dir_sep(end[-5]) &&
	    !strncmp(end - 4, ".git", 4)) {
		end -= 5;
		while (repo < end && is_dir_sep(end[-1]))
			end--;
	}

	/*
	 * Find last component, but be prepared that repo could have
	 * the form  "remote.example.com:foo.git", i.e. no slash
	 * in the directory part.
	 */
	start = end;
	while (repo < start && !is_dir_sep(start[-1]) && start[-1] != ':')
		start--;

	/*
	 * Strip .{bundle,git}.
	 */
	if (is_bundle) {
		if (end - start > 7 && !strncmp(end - 7, ".bundle", 7))
			end -= 7;
	} else {
		if (end - start > 4 && !strncmp(end - 4, ".git", 4))
			end -= 4;
	}

	if (is_bare) {
		struct strbuf result = STRBUF_INIT;
		strbuf_addf(&result, "%.*s.git", (int)(end - start), start);
		dir = strbuf_detach(&result, NULL);
	} else
		dir = xstrndup(start, end - start);
	/*
	 * Replace sequences of 'control' characters and whitespace
	 * with one ascii space, remove leading and trailing spaces.
	 */
	if (*dir) {
		char *out = dir;
		int prev_space = 1 /* strip leading whitespace */;
		for (end = dir; *end; ++end) {
			char ch = *end;
			if ((unsigned char)ch < '\x20')
				ch = '\x20';
			if (isspace(ch)) {
				if (prev_space)
					continue;
				prev_space = 1;
			} else
				prev_space = 0;
			*out++ = ch;
		}
		*out = '\0';
		if (out > dir && prev_space)
			out[-1] = '\0';
	}
	return dir;
}

static void strip_trailing_slashes(char *dir)
{
	char *end = dir + strlen(dir);

	while (dir < end - 1 && is_dir_sep(end[-1]))
		end--;
	*end = '\0';
}

static int add_one_reference(struct string_list_item *item, void *cb_data)
{
	char *ref_git;
	const char *repo;
	struct strbuf alternate = STRBUF_INIT;

	/* Beware: read_gitfile(), real_path() and mkpath() return static buffer */
	ref_git = xstrdup(real_path(item->string));

	repo = read_gitfile(ref_git);
	if (!repo)
		repo = read_gitfile(mkpath("%s/.git", ref_git));
	if (repo) {
		free(ref_git);
		ref_git = xstrdup(repo);
	}

	if (!repo && is_directory(mkpath("%s/.git/objects", ref_git))) {
		char *ref_git_git = mkpathdup("%s/.git", ref_git);
		free(ref_git);
		ref_git = ref_git_git;
	} else if (!is_directory(mkpath("%s/objects", ref_git)))
		die(_("reference repository '%s' is not a local repository."),
		    item->string);

	strbuf_addf(&alternate, "%s/objects", ref_git);
	add_to_alternates_file(alternate.buf);
	strbuf_release(&alternate);
	free(ref_git);
	return 0;
}

static void setup_reference(void)
{
	for_each_string_list(&option_reference, add_one_reference, NULL);
}

static void copy_alternates(struct strbuf *src, struct strbuf *dst,
			    const char *src_repo)
{
	/*
	 * Read from the source objects/info/alternates file
	 * and copy the entries to corresponding file in the
	 * destination repository with add_to_alternates_file().
	 * Both src and dst have "$path/objects/info/alternates".
	 *
	 * Instead of copying bit-for-bit from the original,
	 * we need to append to existing one so that the already
	 * created entry via "clone -s" is not lost, and also
	 * to turn entries with paths relative to the original
	 * absolute, so that they can be used in the new repository.
	 */
	FILE *in = fopen(src->buf, "r");
	struct strbuf line = STRBUF_INIT;

	while (strbuf_getline(&line, in, '\n') != EOF) {
		char *abs_path, abs_buf[PATH_MAX];
		if (!line.len || line.buf[0] == '#')
			continue;
		if (is_absolute_path(line.buf)) {
			add_to_alternates_file(line.buf);
			continue;
		}
		abs_path = mkpath("%s/objects/%s", src_repo, line.buf);
		normalize_path_copy(abs_buf, abs_path);
		add_to_alternates_file(abs_buf);
	}
	strbuf_release(&line);
	fclose(in);
}

static void copy_or_link_directory(struct strbuf *src, struct strbuf *dest,
				   const char *src_repo, int src_baselen)
{
	struct dirent *de;
	struct stat buf;
	int src_len, dest_len;
	DIR *dir;

	dir = opendir(src->buf);
	if (!dir)
		die_errno(_("failed to open '%s'"), src->buf);

	if (mkdir(dest->buf, 0777)) {
		if (errno != EEXIST)
			die_errno(_("failed to create directory '%s'"), dest->buf);
		else if (stat(dest->buf, &buf))
			die_errno(_("failed to stat '%s'"), dest->buf);
		else if (!S_ISDIR(buf.st_mode))
			die(_("%s exists and is not a directory"), dest->buf);
	}

	strbuf_addch(src, '/');
	src_len = src->len;
	strbuf_addch(dest, '/');
	dest_len = dest->len;

	while ((de = readdir(dir)) != NULL) {
		strbuf_setlen(src, src_len);
		strbuf_addstr(src, de->d_name);
		strbuf_setlen(dest, dest_len);
		strbuf_addstr(dest, de->d_name);
		if (stat(src->buf, &buf)) {
			warning (_("failed to stat %s\n"), src->buf);
			continue;
		}
		if (S_ISDIR(buf.st_mode)) {
			if (de->d_name[0] != '.')
				copy_or_link_directory(src, dest,
						       src_repo, src_baselen);
			continue;
		}

		/* Files that cannot be copied bit-for-bit... */
		if (!strcmp(src->buf + src_baselen, "/info/alternates")) {
			copy_alternates(src, dest, src_repo);
			continue;
		}

		if (unlink(dest->buf) && errno != ENOENT)
			die_errno(_("failed to unlink '%s'"), dest->buf);
		if (!option_no_hardlinks) {
			if (!link(src->buf, dest->buf))
				continue;
			if (option_local > 0)
				die_errno(_("failed to create link '%s'"), dest->buf);
			option_no_hardlinks = 1;
		}
		if (copy_file_with_time(dest->buf, src->buf, 0666))
			die_errno(_("failed to copy file to '%s'"), dest->buf);
	}
	closedir(dir);
}

static void clone_local(const char *src_repo, const char *dest_repo)
{
	if (option_shared) {
		struct strbuf alt = STRBUF_INIT;
		strbuf_addf(&alt, "%s/objects", src_repo);
		add_to_alternates_file(alt.buf);
		strbuf_release(&alt);
	} else {
		struct strbuf src = STRBUF_INIT;
		struct strbuf dest = STRBUF_INIT;
		strbuf_addf(&src, "%s/objects", src_repo);
		strbuf_addf(&dest, "%s/objects", dest_repo);
		copy_or_link_directory(&src, &dest, src_repo, src.len);
		strbuf_release(&src);
		strbuf_release(&dest);
	}

	if (0 <= option_verbosity)
		printf(_("done.\n"));
}

static const char *junk_work_tree;
static const char *junk_git_dir;
static pid_t junk_pid;
static enum {
	JUNK_LEAVE_NONE,
	JUNK_LEAVE_REPO,
	JUNK_LEAVE_ALL
} junk_mode = JUNK_LEAVE_NONE;

static const char junk_leave_repo_msg[] =
N_("Clone succeeded, but checkout failed.\n"
   "You can inspect what was checked out with 'git status'\n"
   "and retry the checkout with 'git checkout -f HEAD'\n");

static void remove_junk(void)
{
	struct strbuf sb = STRBUF_INIT;

	switch (junk_mode) {
	case JUNK_LEAVE_REPO:
		warning("%s", _(junk_leave_repo_msg));
		/* fall-through */
	case JUNK_LEAVE_ALL:
		return;
	default:
		/* proceed to removal */
		break;
	}

	if (getpid() != junk_pid)
		return;
	if (junk_git_dir) {
		strbuf_addstr(&sb, junk_git_dir);
		remove_dir_recursively(&sb, 0);
		strbuf_reset(&sb);
	}
	if (junk_work_tree) {
		strbuf_addstr(&sb, junk_work_tree);
		remove_dir_recursively(&sb, 0);
		strbuf_reset(&sb);
	}
}

static void remove_junk_on_signal(int signo)
{
	remove_junk();
	sigchain_pop(signo);
	raise(signo);
}

static struct ref *find_remote_branch(const struct ref *refs, const char *branch)
{
	struct ref *ref;
	struct strbuf head = STRBUF_INIT;
	strbuf_addstr(&head, "refs/heads/");
	strbuf_addstr(&head, branch);
	ref = find_ref_by_name(refs, head.buf);
	strbuf_release(&head);

	if (ref)
		return ref;

	strbuf_addstr(&head, "refs/tags/");
	strbuf_addstr(&head, branch);
	ref = find_ref_by_name(refs, head.buf);
	strbuf_release(&head);

	return ref;
}

static struct ref *wanted_peer_refs(const struct ref *refs,
		struct refspec *refspec)
{
	struct ref *head = copy_ref(find_ref_by_name(refs, "HEAD"));
	struct ref *local_refs = head;
	struct ref **tail = head ? &head->next : &local_refs;

	if (option_single_branch) {
		struct ref *remote_head = NULL;

		if (!option_branch)
			remote_head = guess_remote_head(head, refs, 0);
		else {
			local_refs = NULL;
			tail = &local_refs;
			remote_head = copy_ref(find_remote_branch(refs, option_branch));
		}

		if (!remote_head && option_branch)
			warning(_("Could not find remote branch %s to clone."),
				option_branch);
		else {
			get_fetch_map(remote_head, refspec, &tail, 0);

			/* if --branch=tag, pull the requested tag explicitly */
			get_fetch_map(remote_head, tag_refspec, &tail, 0);
		}
	} else
		get_fetch_map(refs, refspec, &tail, 0);

	if (!option_mirror && !option_single_branch)
		get_fetch_map(refs, tag_refspec, &tail, 0);

	return local_refs;
}

static void write_remote_refs(const struct ref *local_refs)
{
	const struct ref *r;

	lock_packed_refs(LOCK_DIE_ON_ERROR);

	for (r = local_refs; r; r = r->next) {
		if (!r->peer_ref)
			continue;
		add_packed_ref(r->peer_ref->name, r->old_sha1);
	}

	if (commit_packed_refs())
		die_errno("unable to overwrite old ref-pack file");
}

static void write_followtags(const struct ref *refs, const char *msg)
{
	const struct ref *ref;
	for (ref = refs; ref; ref = ref->next) {
		if (prefixcmp(ref->name, "refs/tags/"))
			continue;
		if (!suffixcmp(ref->name, "^{}"))
			continue;
		if (!has_sha1_file(ref->old_sha1))
			continue;
		update_ref(msg, ref->name, ref->old_sha1,
			   NULL, 0, DIE_ON_ERR);
	}
}

static int iterate_ref_map(void *cb_data, unsigned char sha1[20])
{
	struct ref **rm = cb_data;
	struct ref *ref = *rm;

	/*
	 * Skip anything missing a peer_ref, which we are not
	 * actually going to write a ref for.
	 */
	while (ref && !ref->peer_ref)
		ref = ref->next;
	/* Returning -1 notes "end of list" to the caller. */
	if (!ref)
		return -1;

	hashcpy(sha1, ref->old_sha1);
	*rm = ref->next;
	return 0;
}

static void update_remote_refs(const struct ref *refs,
			       const struct ref *mapped_refs,
			       const struct ref *remote_head_points_at,
			       const char *branch_top,
			       const char *msg,
<<<<<<< HEAD
			       struct transport *transport)
{
	const struct ref *rm = mapped_refs;

	if (0 <= option_verbosity)
		printf(_("Checking connectivity... "));
	if (check_everything_connected_with_transport(iterate_ref_map,
						      0, &rm, transport))
		die(_("remote did not send all necessary objects"));
	if (0 <= option_verbosity)
		printf(_("done\n"));
=======
			       int check_connectivity)
{
	const struct ref *rm = mapped_refs;

	if (check_connectivity) {
		if (check_everything_connected(iterate_ref_map, 0, &rm))
			die(_("remote did not send all necessary objects"));
	}
>>>>>>> 125a05fd

	if (refs) {
		write_remote_refs(mapped_refs);
		if (option_single_branch)
			write_followtags(refs, msg);
	}

	if (remote_head_points_at && !option_bare) {
		struct strbuf head_ref = STRBUF_INIT;
		strbuf_addstr(&head_ref, branch_top);
		strbuf_addstr(&head_ref, "HEAD");
		create_symref(head_ref.buf,
			      remote_head_points_at->peer_ref->name,
			      msg);
	}
}

static void update_head(const struct ref *our, const struct ref *remote,
			const char *msg)
{
	if (our && !prefixcmp(our->name, "refs/heads/")) {
		/* Local default branch link */
		create_symref("HEAD", our->name, NULL);
		if (!option_bare) {
			const char *head = skip_prefix(our->name, "refs/heads/");
			update_ref(msg, "HEAD", our->old_sha1, NULL, 0, DIE_ON_ERR);
			install_branch_config(0, head, option_origin, our->name);
		}
	} else if (our) {
		struct commit *c = lookup_commit_reference(our->old_sha1);
		/* --branch specifies a non-branch (i.e. tags), detach HEAD */
		update_ref(msg, "HEAD", c->object.sha1,
			   NULL, REF_NODEREF, DIE_ON_ERR);
	} else if (remote) {
		/*
		 * We know remote HEAD points to a non-branch, or
		 * HEAD points to a branch but we don't know which one.
		 * Detach HEAD in all these cases.
		 */
		update_ref(msg, "HEAD", remote->old_sha1,
			   NULL, REF_NODEREF, DIE_ON_ERR);
	}
}

static int checkout(void)
{
	unsigned char sha1[20];
	char *head;
	struct lock_file *lock_file;
	struct unpack_trees_options opts;
	struct tree *tree;
	struct tree_desc t;
	int err = 0, fd;

	if (option_no_checkout)
		return 0;

	head = resolve_refdup("HEAD", sha1, 1, NULL);
	if (!head) {
		warning(_("remote HEAD refers to nonexistent ref, "
			  "unable to checkout.\n"));
		return 0;
	}
	if (!strcmp(head, "HEAD")) {
		if (advice_detached_head)
			detach_advice(sha1_to_hex(sha1));
	} else {
		if (prefixcmp(head, "refs/heads/"))
			die(_("HEAD not found below refs/heads!"));
	}
	free(head);

	/* We need to be in the new work tree for the checkout */
	setup_work_tree();

	lock_file = xcalloc(1, sizeof(struct lock_file));
	fd = hold_locked_index(lock_file, 1);

	memset(&opts, 0, sizeof opts);
	opts.update = 1;
	opts.merge = 1;
	opts.fn = oneway_merge;
	opts.verbose_update = (option_verbosity >= 0);
	opts.src_index = &the_index;
	opts.dst_index = &the_index;

	tree = parse_tree_indirect(sha1);
	parse_tree(tree);
	init_tree_desc(&t, tree->buffer, tree->size);
	if (unpack_trees(1, &t, &opts) < 0)
		die(_("unable to checkout working tree"));

	if (write_cache(fd, active_cache, active_nr) ||
	    commit_locked_index(lock_file))
		die(_("unable to write new index file"));

	err |= run_hook(NULL, "post-checkout", sha1_to_hex(null_sha1),
			sha1_to_hex(sha1), "1", NULL);

	if (!err && option_recursive)
		err = run_command_v_opt(argv_submodule, RUN_GIT_CMD);

	return err;
}

static int write_one_config(const char *key, const char *value, void *data)
{
	return git_config_set_multivar(key, value ? value : "true", "^$", 0);
}

static void write_config(struct string_list *config)
{
	int i;

	for (i = 0; i < config->nr; i++) {
		if (git_config_parse_parameter(config->items[i].string,
					       write_one_config, NULL) < 0)
			die("unable to write parameters to config file");
	}
}

static void write_refspec_config(const char* src_ref_prefix,
		const struct ref* our_head_points_at,
		const struct ref* remote_head_points_at, struct strbuf* branch_top)
{
	struct strbuf key = STRBUF_INIT;
	struct strbuf value = STRBUF_INIT;

	if (option_mirror || !option_bare) {
		if (option_single_branch && !option_mirror) {
			if (option_branch) {
				if (strstr(our_head_points_at->name, "refs/tags/"))
					strbuf_addf(&value, "+%s:%s", our_head_points_at->name,
						our_head_points_at->name);
				else
					strbuf_addf(&value, "+%s:%s%s", our_head_points_at->name,
						branch_top->buf, option_branch);
			} else if (remote_head_points_at) {
				strbuf_addf(&value, "+%s:%s%s", remote_head_points_at->name,
						branch_top->buf,
						skip_prefix(remote_head_points_at->name, "refs/heads/"));
			}
			/*
			 * otherwise, the next "git fetch" will
			 * simply fetch from HEAD without updating
			 * any remote-tracking branch, which is what
			 * we want.
			 */
		} else {
			strbuf_addf(&value, "+%s*:%s*", src_ref_prefix, branch_top->buf);
		}
		/* Configure the remote */
		if (value.len) {
			strbuf_addf(&key, "remote.%s.fetch", option_origin);
			git_config_set_multivar(key.buf, value.buf, "^$", 0);
			strbuf_reset(&key);

			if (option_mirror) {
				strbuf_addf(&key, "remote.%s.mirror", option_origin);
				git_config_set(key.buf, "true");
				strbuf_reset(&key);
			}
		}
	}

	strbuf_release(&key);
	strbuf_release(&value);
}

int cmd_clone(int argc, const char **argv, const char *prefix)
{
	int is_bundle = 0, is_local;
	struct stat buf;
	const char *repo_name, *repo, *work_tree, *git_dir;
	char *path, *dir;
	int dest_exists;
	const struct ref *refs, *remote_head;
	const struct ref *remote_head_points_at;
	const struct ref *our_head_points_at;
	struct ref *mapped_refs;
	const struct ref *ref;
	struct strbuf key = STRBUF_INIT, value = STRBUF_INIT;
	struct strbuf branch_top = STRBUF_INIT, reflog_msg = STRBUF_INIT;
	struct transport *transport = NULL;
	const char *src_ref_prefix = "refs/heads/";
	struct remote *remote;
	int err = 0, complete_refs_before_fetch = 1;

	struct refspec *refspec;
	const char *fetch_pattern;

	junk_pid = getpid();

	packet_trace_identity("clone");
	argc = parse_options(argc, argv, prefix, builtin_clone_options,
			     builtin_clone_usage, 0);

	if (argc > 2)
		usage_msg_opt(_("Too many arguments."),
			builtin_clone_usage, builtin_clone_options);

	if (argc == 0)
		usage_msg_opt(_("You must specify a repository to clone."),
			builtin_clone_usage, builtin_clone_options);

	if (option_single_branch == -1)
		option_single_branch = option_depth ? 1 : 0;

	if (option_mirror)
		option_bare = 1;

	if (option_bare) {
		if (option_origin)
			die(_("--bare and --origin %s options are incompatible."),
			    option_origin);
		if (real_git_dir)
			die(_("--bare and --separate-git-dir are incompatible."));
		option_no_checkout = 1;
	}

	if (!option_origin)
		option_origin = "origin";

	repo_name = argv[0];

	path = get_repo_path(repo_name, &is_bundle);
	if (path)
		repo = xstrdup(absolute_path(repo_name));
	else if (!strchr(repo_name, ':'))
		die(_("repository '%s' does not exist"), repo_name);
	else
		repo = repo_name;
	is_local = option_local != 0 && path && !is_bundle;
	if (is_local && option_depth)
		warning(_("--depth is ignored in local clones; use file:// instead."));
	if (option_local > 0 && !is_local)
		warning(_("--local is ignored"));

	if (argc == 2)
		dir = xstrdup(argv[1]);
	else
		dir = guess_dir_name(repo_name, is_bundle, option_bare);
	strip_trailing_slashes(dir);

	dest_exists = !stat(dir, &buf);
	if (dest_exists && !is_empty_dir(dir))
		die(_("destination path '%s' already exists and is not "
			"an empty directory."), dir);

	strbuf_addf(&reflog_msg, "clone: from %s", repo);

	if (option_bare)
		work_tree = NULL;
	else {
		work_tree = getenv("GIT_WORK_TREE");
		if (work_tree && !stat(work_tree, &buf))
			die(_("working tree '%s' already exists."), work_tree);
	}

	if (option_bare || work_tree)
		git_dir = xstrdup(dir);
	else {
		work_tree = dir;
		git_dir = mkpathdup("%s/.git", dir);
	}

	if (!option_bare) {
		junk_work_tree = work_tree;
		if (safe_create_leading_directories_const(work_tree) < 0)
			die_errno(_("could not create leading directories of '%s'"),
				  work_tree);
		if (!dest_exists && mkdir(work_tree, 0777))
			die_errno(_("could not create work tree dir '%s'."),
				  work_tree);
		set_git_work_tree(work_tree);
	}
	junk_git_dir = git_dir;
	atexit(remove_junk);
	sigchain_push_common(remove_junk_on_signal);

	if (safe_create_leading_directories_const(git_dir) < 0)
		die(_("could not create leading directories of '%s'"), git_dir);

	set_git_dir_init(git_dir, real_git_dir, 0);
	if (real_git_dir) {
		git_dir = real_git_dir;
		junk_git_dir = real_git_dir;
	}

	if (0 <= option_verbosity) {
		if (option_bare)
			printf(_("Cloning into bare repository '%s'...\n"), dir);
		else
			printf(_("Cloning into '%s'...\n"), dir);
	}
	init_db(option_template, INIT_DB_QUIET);
	write_config(&option_config);

	git_config(git_default_config, NULL);

	if (option_bare) {
		if (option_mirror)
			src_ref_prefix = "refs/";
		strbuf_addstr(&branch_top, src_ref_prefix);

		git_config_set("core.bare", "true");
	} else {
		strbuf_addf(&branch_top, "refs/remotes/%s/", option_origin);
	}

	strbuf_addf(&value, "+%s*:%s*", src_ref_prefix, branch_top.buf);
	strbuf_addf(&key, "remote.%s.url", option_origin);
	git_config_set(key.buf, repo);
	strbuf_reset(&key);

	if (option_reference.nr)
		setup_reference();

	fetch_pattern = value.buf;
	refspec = parse_fetch_refspec(1, &fetch_pattern);

	strbuf_reset(&value);

	remote = remote_get(option_origin);
	transport = transport_get(remote, remote->url[0]);

	if (!is_local) {
		if (!transport->get_refs_list || !transport->fetch)
			die(_("Don't know how to clone %s"), transport->url);

		transport_set_option(transport, TRANS_OPT_KEEP, "yes");

		if (option_depth)
			transport_set_option(transport, TRANS_OPT_DEPTH,
					     option_depth);
		if (option_single_branch)
			transport_set_option(transport, TRANS_OPT_FOLLOWTAGS, "1");

		transport_set_verbosity(transport, option_verbosity, option_progress);

		if (option_upload_pack)
			transport_set_option(transport, TRANS_OPT_UPLOADPACK,
					     option_upload_pack);

		if (transport->smart_options && !option_depth)
			transport->smart_options->check_self_contained_and_connected = 1;
	}

	refs = transport_get_remote_refs(transport);

	if (refs) {
		mapped_refs = wanted_peer_refs(refs, refspec);
		/*
		 * transport_get_remote_refs() may return refs with null sha-1
		 * in mapped_refs (see struct transport->get_refs_list
		 * comment). In that case we need fetch it early because
		 * remote_head code below relies on it.
		 *
		 * for normal clones, transport_get_remote_refs() should
		 * return reliable ref set, we can delay cloning until after
		 * remote HEAD check.
		 */
		for (ref = refs; ref; ref = ref->next)
			if (is_null_sha1(ref->old_sha1)) {
				complete_refs_before_fetch = 0;
				break;
			}

		if (!is_local && !complete_refs_before_fetch)
			transport_fetch_refs(transport, mapped_refs);

		remote_head = find_ref_by_name(refs, "HEAD");
		remote_head_points_at =
			guess_remote_head(remote_head, mapped_refs, 0);

		if (option_branch) {
			our_head_points_at =
				find_remote_branch(mapped_refs, option_branch);

			if (!our_head_points_at)
				die(_("Remote branch %s not found in upstream %s"),
				    option_branch, option_origin);
		}
		else
			our_head_points_at = remote_head_points_at;
	}
	else {
		warning(_("You appear to have cloned an empty repository."));
		mapped_refs = NULL;
		our_head_points_at = NULL;
		remote_head_points_at = NULL;
		remote_head = NULL;
		option_no_checkout = 1;
		if (!option_bare)
			install_branch_config(0, "master", option_origin,
					      "refs/heads/master");
	}

	write_refspec_config(src_ref_prefix, our_head_points_at,
			remote_head_points_at, &branch_top);

	if (is_local)
		clone_local(path, git_dir);
	else if (refs && complete_refs_before_fetch)
		transport_fetch_refs(transport, mapped_refs);

	update_remote_refs(refs, mapped_refs, remote_head_points_at,
<<<<<<< HEAD
			   branch_top.buf, reflog_msg.buf, transport);
=======
			   branch_top.buf, reflog_msg.buf, !is_local);
>>>>>>> 125a05fd

	update_head(our_head_points_at, remote_head, reflog_msg.buf);

	transport_unlock_pack(transport);
	transport_disconnect(transport);

	junk_mode = JUNK_LEAVE_REPO;
	err = checkout();

	strbuf_release(&reflog_msg);
	strbuf_release(&branch_top);
	strbuf_release(&key);
	strbuf_release(&value);
	junk_mode = JUNK_LEAVE_ALL;
	return err;
}<|MERGE_RESOLUTION|>--- conflicted
+++ resolved
@@ -545,28 +545,20 @@
 			       const struct ref *remote_head_points_at,
 			       const char *branch_top,
 			       const char *msg,
-<<<<<<< HEAD
-			       struct transport *transport)
+			       struct transport *transport,
+			       int check_connectivity)
 {
 	const struct ref *rm = mapped_refs;
 
-	if (0 <= option_verbosity)
-		printf(_("Checking connectivity... "));
-	if (check_everything_connected_with_transport(iterate_ref_map,
-						      0, &rm, transport))
-		die(_("remote did not send all necessary objects"));
-	if (0 <= option_verbosity)
-		printf(_("done\n"));
-=======
-			       int check_connectivity)
-{
-	const struct ref *rm = mapped_refs;
-
 	if (check_connectivity) {
-		if (check_everything_connected(iterate_ref_map, 0, &rm))
+		if (0 <= option_verbosity)
+			printf(_("Checking connectivity... "));
+		if (check_everything_connected_with_transport(iterate_ref_map,
+							      0, &rm, transport))
 			die(_("remote did not send all necessary objects"));
-	}
->>>>>>> 125a05fd
+		if (0 <= option_verbosity)
+			printf(_("done\n"));
+	}
 
 	if (refs) {
 		write_remote_refs(mapped_refs);
@@ -974,11 +966,7 @@
 		transport_fetch_refs(transport, mapped_refs);
 
 	update_remote_refs(refs, mapped_refs, remote_head_points_at,
-<<<<<<< HEAD
-			   branch_top.buf, reflog_msg.buf, transport);
-=======
-			   branch_top.buf, reflog_msg.buf, !is_local);
->>>>>>> 125a05fd
+			   branch_top.buf, reflog_msg.buf, transport, !is_local);
 
 	update_head(our_head_points_at, remote_head, reflog_msg.buf);
 
