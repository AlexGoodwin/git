CONFIGURATION FILE
------------------

The Git configuration file contains a number of variables that affect
the Git commands' behavior. The `.git/config` file in each repository
is used to store the configuration for that repository, and
`$HOME/.gitconfig` is used to store a per-user configuration as
fallback values for the `.git/config` file. The file `/etc/gitconfig`
can be used to store a system-wide default configuration.

The configuration variables are used by both the Git plumbing
and the porcelains. The variables are divided into sections, wherein
the fully qualified variable name of the variable itself is the last
dot-separated segment and the section name is everything before the last
dot. The variable names are case-insensitive, allow only alphanumeric
characters and `-`, and must start with an alphabetic character.  Some
variables may appear multiple times; we say then that the variable is
multivalued.

Syntax
~~~~~~

The syntax is fairly flexible and permissive; whitespaces are mostly
ignored.  The '#' and ';' characters begin comments to the end of line,
blank lines are ignored.

The file consists of sections and variables.  A section begins with
the name of the section in square brackets and continues until the next
section begins.  Section names are case-insensitive.  Only alphanumeric
characters, `-` and `.` are allowed in section names.  Each variable
must belong to some section, which means that there must be a section
header before the first setting of a variable.

Sections can be further divided into subsections.  To begin a subsection
put its name in double quotes, separated by space from the section name,
in the section header, like in the example below:

--------
	[section "subsection"]

--------

Subsection names are case sensitive and can contain any characters except
newline (doublequote `"` and backslash can be included by escaping them
as `\"` and `\\`, respectively).  Section headers cannot span multiple
lines.  Variables may belong directly to a section or to a given subsection.
You can have `[section]` if you have `[section "subsection"]`, but you
don't need to.

There is also a deprecated `[section.subsection]` syntax. With this
syntax, the subsection name is converted to lower-case and is also
compared case sensitively. These subsection names follow the same
restrictions as section names.

All the other lines (and the remainder of the line after the section
header) are recognized as setting variables, in the form
'name = value' (or just 'name', which is a short-hand to say that
the variable is the boolean "true").
The variable names are case-insensitive, allow only alphanumeric characters
and `-`, and must start with an alphabetic character.

A line that defines a value can be continued to the next line by
ending it with a `\`; the backquote and the end-of-line are
stripped.  Leading whitespaces after 'name =', the remainder of the
line after the first comment character '#' or ';', and trailing
whitespaces of the line are discarded unless they are enclosed in
double quotes.  Internal whitespaces within the value are retained
verbatim.

Inside double quotes, double quote `"` and backslash `\` characters
must be escaped: use `\"` for `"` and `\\` for `\`.

The following escape sequences (beside `\"` and `\\`) are recognized:
`\n` for newline character (NL), `\t` for horizontal tabulation (HT, TAB)
and `\b` for backspace (BS).  Other char escape sequences (including octal
escape sequences) are invalid.


Includes
~~~~~~~~

You can include one config file from another by setting the special
`include.path` variable to the name of the file to be included. The
included file is expanded immediately, as if its contents had been
found at the location of the include directive. If the value of the
`include.path` variable is a relative path, the path is considered to be
relative to the configuration file in which the include directive was
found. The value of `include.path` is subject to tilde expansion: `~/`
is expanded to the value of `$HOME`, and `~user/` to the specified
user's home directory. See below for examples.

Example
~~~~~~~

	# Core variables
	[core]
		; Don't trust file modes
		filemode = false

	# Our diff algorithm
	[diff]
		external = /usr/local/bin/diff-wrapper
		renames = true

	[branch "devel"]
		remote = origin
		merge = refs/heads/devel

	# Proxy settings
	[core]
		gitProxy="ssh" for "kernel.org"
		gitProxy=default-proxy ; for the rest

	[include]
		path = /path/to/foo.inc ; include by absolute path
		path = foo ; expand "foo" relative to the current file
		path = ~/foo ; expand "foo" in your $HOME directory


Values
~~~~~~

Values of many variables are treated as a simple string, but there
are variables that take values of specific types and there are rules
as to how to spell them.

boolean::

       When a variable is said to take a boolean value, many
       synonyms are accepted for 'true' and 'false'; these are all
       case-insensitive.

       true;; Boolean true can be spelled as `yes`, `on`, `true`,
		or `1`.  Also, a variable defined without `= <value>`
		is taken as true.

       false;; Boolean false can be spelled as `no`, `off`,
		`false`, or `0`.
+
When converting value to the canonical form using '--bool' type
specifier; 'git config' will ensure that the output is "true" or
"false" (spelled in lowercase).

integer::
       The value for many variables that specify various sizes can
       be suffixed with `k`, `M`,... to mean "scale the number by
       1024", "by 1024x1024", etc.

color::
       The value for a variables that takes a color is a list of
       colors (at most two) and attributes (at most one), separated
       by spaces.  The colors accepted are `normal`, `black`,
       `red`, `green`, `yellow`, `blue`, `magenta`, `cyan` and
       `white`; the attributes are `bold`, `dim`, `ul`, `blink` and
       `reverse`.  The first color given is the foreground; the
       second is the background.  The position of the attribute, if
       any, doesn't matter. Attributes may be turned off specifically
       by prefixing them with `no` (e.g., `noreverse`, `noul`, etc).
+
Colors (foreground and background) may also be given as numbers between
0 and 255; these use ANSI 256-color mode (but note that not all
terminals may support this).  If your terminal supports it, you may also
specify 24-bit RGB values as hex, like `#ff0ab3`.
+
The attributes are meant to be reset at the beginning of each item
in the colored output, so setting color.decorate.branch to `black`
will paint that branch name in a plain `black`, even if the previous
thing on the same output line (e.g. opening parenthesis before the
list of branch names in `log --decorate` output) is set to be
painted with `bold` or some other attribute.


Variables
~~~~~~~~~

Note that this list is non-comprehensive and not necessarily complete.
For command-specific variables, you will find a more detailed description
in the appropriate manual page.

Other git-related tools may and do use their own variables.  When
inventing new variables for use in your own tool, make sure their
names do not conflict with those that are used by Git itself and
other popular tools, and describe them in your documentation.


advice.*::
	These variables control various optional help messages designed to
	aid new users. All 'advice.*' variables default to 'true', and you
	can tell Git that you do not need help by setting these to 'false':
+
--
	pushUpdateRejected::
		Set this variable to 'false' if you want to disable
		'pushNonFFCurrent',
		'pushNonFFMatching', 'pushAlreadyExists',
		'pushFetchFirst', and 'pushNeedsForce'
		simultaneously.
	pushNonFFCurrent::
		Advice shown when linkgit:git-push[1] fails due to a
		non-fast-forward update to the current branch.
	pushNonFFMatching::
		Advice shown when you ran linkgit:git-push[1] and pushed
		'matching refs' explicitly (i.e. you used ':', or
		specified a refspec that isn't your current branch) and
		it resulted in a non-fast-forward error.
	pushAlreadyExists::
		Shown when linkgit:git-push[1] rejects an update that
		does not qualify for fast-forwarding (e.g., a tag.)
	pushFetchFirst::
		Shown when linkgit:git-push[1] rejects an update that
		tries to overwrite a remote ref that points at an
		object we do not have.
	pushNeedsForce::
		Shown when linkgit:git-push[1] rejects an update that
		tries to overwrite a remote ref that points at an
		object that is not a commit-ish, or make the remote
		ref point at an object that is not a commit-ish.
	statusHints::
		Show directions on how to proceed from the current
		state in the output of linkgit:git-status[1], in
		the template shown when writing commit messages in
		linkgit:git-commit[1], and in the help message shown
		by linkgit:git-checkout[1] when switching branch.
	statusUoption::
		Advise to consider using the `-u` option to linkgit:git-status[1]
		when the command takes more than 2 seconds to enumerate untracked
		files.
	commitBeforeMerge::
		Advice shown when linkgit:git-merge[1] refuses to
		merge to avoid overwriting local changes.
	resolveConflict::
		Advice shown by various commands when conflicts
		prevent the operation from being performed.
	implicitIdentity::
		Advice on how to set your identity configuration when
		your information is guessed from the system username and
		domain name.
	detachedHead::
		Advice shown when you used linkgit:git-checkout[1] to
		move to the detach HEAD state, to instruct how to create
		a local branch after the fact.
	amWorkDir::
		Advice that shows the location of the patch file when
		linkgit:git-am[1] fails to apply it.
	rmHints::
		In case of failure in the output of linkgit:git-rm[1],
		show directions on how to proceed from the current state.
--

core.fileMode::
	Tells Git if the executable bit of files in the working tree
	is to be honored.
+
Some filesystems lose the executable bit when a file that is
marked as executable is checked out, or checks out an
non-executable file with executable bit on.
linkgit:git-clone[1] or linkgit:git-init[1] probe the filesystem
to see if it handles the executable bit correctly
and this variable is automatically set as necessary.
+
A repository, however, may be on a filesystem that handles
the filemode correctly, and this variable is set to 'true'
when created, but later may be made accessible from another
environment that loses the filemode (e.g. exporting ext4 via
CIFS mount, visiting a Cygwin created repository with
Git for Windows or Eclipse).
In such a case it may be necessary to set this variable to 'false'.
See linkgit:git-update-index[1].
+
The default is true (when core.filemode is not specified in the config file).

core.ignoreCase::
	If true, this option enables various workarounds to enable
	Git to work better on filesystems that are not case sensitive,
	like FAT. For example, if a directory listing finds
	"makefile" when Git expects "Makefile", Git will assume
	it is really the same file, and continue to remember it as
	"Makefile".
+
The default is false, except linkgit:git-clone[1] or linkgit:git-init[1]
will probe and set core.ignoreCase true if appropriate when the repository
is created.

core.precomposeUnicode::
	This option is only used by Mac OS implementation of Git.
	When core.precomposeUnicode=true, Git reverts the unicode decomposition
	of filenames done by Mac OS. This is useful when sharing a repository
	between Mac OS and Linux or Windows.
	(Git for Windows 1.7.10 or higher is needed, or Git under cygwin 1.7).
	When false, file names are handled fully transparent by Git,
	which is backward compatible with older versions of Git.

core.protectHFS::
	If set to true, do not allow checkout of paths that would
	be considered equivalent to `.git` on an HFS+ filesystem.
	Defaults to `true` on Mac OS, and `false` elsewhere.

core.protectNTFS::
	If set to true, do not allow checkout of paths that would
	cause problems with the NTFS filesystem, e.g. conflict with
	8.3 "short" names.
	Defaults to `true` on Windows, and `false` elsewhere.

core.trustctime::
	If false, the ctime differences between the index and the
	working tree are ignored; useful when the inode change time
	is regularly modified by something outside Git (file system
	crawlers and some backup systems).
	See linkgit:git-update-index[1]. True by default.

core.checkStat::
	Determines which stat fields to match between the index
	and work tree. The user can set this to 'default' or
	'minimal'. Default (or explicitly 'default'), is to check
	all fields, including the sub-second part of mtime and ctime.

core.quotePath::
	The commands that output paths (e.g. 'ls-files',
	'diff'), when not given the `-z` option, will quote
	"unusual" characters in the pathname by enclosing the
	pathname in a double-quote pair and with backslashes the
	same way strings in C source code are quoted.  If this
	variable is set to false, the bytes higher than 0x80 are
	not quoted but output as verbatim.  Note that double
	quote, backslash and control characters are always
	quoted without `-z` regardless of the setting of this
	variable.

core.eol::
	Sets the line ending type to use in the working directory for
	files that have the `text` property set.  Alternatives are
	'lf', 'crlf' and 'native', which uses the platform's native
	line ending.  The default value is `native`.  See
	linkgit:gitattributes[5] for more information on end-of-line
	conversion.

core.safecrlf::
	If true, makes Git check if converting `CRLF` is reversible when
	end-of-line conversion is active.  Git will verify if a command
	modifies a file in the work tree either directly or indirectly.
	For example, committing a file followed by checking out the
	same file should yield the original file in the work tree.  If
	this is not the case for the current setting of
	`core.autocrlf`, Git will reject the file.  The variable can
	be set to "warn", in which case Git will only warn about an
	irreversible conversion but continue the operation.
+
CRLF conversion bears a slight chance of corrupting data.
When it is enabled, Git will convert CRLF to LF during commit and LF to
CRLF during checkout.  A file that contains a mixture of LF and
CRLF before the commit cannot be recreated by Git.  For text
files this is the right thing to do: it corrects line endings
such that we have only LF line endings in the repository.
But for binary files that are accidentally classified as text the
conversion can corrupt data.
+
If you recognize such corruption early you can easily fix it by
setting the conversion type explicitly in .gitattributes.  Right
after committing you still have the original file in your work
tree and this file is not yet corrupted.  You can explicitly tell
Git that this file is binary and Git will handle the file
appropriately.
+
Unfortunately, the desired effect of cleaning up text files with
mixed line endings and the undesired effect of corrupting binary
files cannot be distinguished.  In both cases CRLFs are removed
in an irreversible way.  For text files this is the right thing
to do because CRLFs are line endings, while for binary files
converting CRLFs corrupts data.
+
Note, this safety check does not mean that a checkout will generate a
file identical to the original file for a different setting of
`core.eol` and `core.autocrlf`, but only for the current one.  For
example, a text file with `LF` would be accepted with `core.eol=lf`
and could later be checked out with `core.eol=crlf`, in which case the
resulting file would contain `CRLF`, although the original file
contained `LF`.  However, in both work trees the line endings would be
consistent, that is either all `LF` or all `CRLF`, but never mixed.  A
file with mixed line endings would be reported by the `core.safecrlf`
mechanism.

core.autocrlf::
	Setting this variable to "true" is almost the same as setting
	the `text` attribute to "auto" on all files except that text
	files are not guaranteed to be normalized: files that contain
	`CRLF` in the repository will not be touched.  Use this
	setting if you want to have `CRLF` line endings in your
	working directory even though the repository does not have
	normalized line endings.  This variable can be set to 'input',
	in which case no output conversion is performed.

core.symlinks::
	If false, symbolic links are checked out as small plain files that
	contain the link text. linkgit:git-update-index[1] and
	linkgit:git-add[1] will not change the recorded type to regular
	file. Useful on filesystems like FAT that do not support
	symbolic links.
+
The default is true, except linkgit:git-clone[1] or linkgit:git-init[1]
will probe and set core.symlinks false if appropriate when the repository
is created.

core.gitProxy::
	A "proxy command" to execute (as 'command host port') instead
	of establishing direct connection to the remote server when
	using the Git protocol for fetching. If the variable value is
	in the "COMMAND for DOMAIN" format, the command is applied only
	on hostnames ending with the specified domain string. This variable
	may be set multiple times and is matched in the given order;
	the first match wins.
+
Can be overridden by the 'GIT_PROXY_COMMAND' environment variable
(which always applies universally, without the special "for"
handling).
+
The special string `none` can be used as the proxy command to
specify that no proxy be used for a given domain pattern.
This is useful for excluding servers inside a firewall from
proxy use, while defaulting to a common proxy for external domains.

core.ignoreStat::
	If true, Git will avoid using lstat() calls to detect if files have
	changed by setting the "assume-unchanged" bit for those tracked files
	which it has updated identically in both the index and working tree.
+
When files are modified outside of Git, the user will need to stage
the modified files explicitly (e.g. see 'Examples' section in
linkgit:git-update-index[1]).
Git will not normally detect changes to those files.
+
This is useful on systems where lstat() calls are very slow, such as
CIFS/Microsoft Windows.
+
False by default.

core.preferSymlinkRefs::
	Instead of the default "symref" format for HEAD
	and other symbolic reference files, use symbolic links.
	This is sometimes needed to work with old scripts that
	expect HEAD to be a symbolic link.

core.bare::
	If true this repository is assumed to be 'bare' and has no
	working directory associated with it.  If this is the case a
	number of commands that require a working directory will be
	disabled, such as linkgit:git-add[1] or linkgit:git-merge[1].
+
This setting is automatically guessed by linkgit:git-clone[1] or
linkgit:git-init[1] when the repository was created.  By default a
repository that ends in "/.git" is assumed to be not bare (bare =
false), while all other repositories are assumed to be bare (bare
= true).

core.worktree::
	Set the path to the root of the working tree.
	If GIT_COMMON_DIR environment variable is set, core.worktree
	is ignored and not used for determining the root of working tree.
	This can be overridden by the GIT_WORK_TREE environment
	variable and the '--work-tree' command-line option.
	The value can be an absolute path or relative to the path to
	the .git directory, which is either specified by --git-dir
	or GIT_DIR, or automatically discovered.
	If --git-dir or GIT_DIR is specified but none of
	--work-tree, GIT_WORK_TREE and core.worktree is specified,
	the current working directory is regarded as the top level
	of your working tree.
+
Note that this variable is honored even when set in a configuration
file in a ".git" subdirectory of a directory and its value differs
from the latter directory (e.g. "/path/to/.git/config" has
core.worktree set to "/different/path"), which is most likely a
misconfiguration.  Running Git commands in the "/path/to" directory will
still use "/different/path" as the root of the work tree and can cause
confusion unless you know what you are doing (e.g. you are creating a
read-only snapshot of the same index to a location different from the
repository's usual working tree).

core.logAllRefUpdates::
	Enable the reflog. Updates to a ref <ref> is logged to the file
	"$GIT_DIR/logs/<ref>", by appending the new and old
	SHA-1, the date/time and the reason of the update, but
	only when the file exists.  If this configuration
	variable is set to true, missing "$GIT_DIR/logs/<ref>"
	file is automatically created for branch heads (i.e. under
	refs/heads/), remote refs (i.e. under refs/remotes/),
	note refs (i.e. under refs/notes/), and the symbolic ref HEAD.
+
This information can be used to determine what commit
was the tip of a branch "2 days ago".
+
This value is true by default in a repository that has
a working directory associated with it, and false by
default in a bare repository.

core.repositoryFormatVersion::
	Internal variable identifying the repository format and layout
	version.

core.sharedRepository::
	When 'group' (or 'true'), the repository is made shareable between
	several users in a group (making sure all the files and objects are
	group-writable). When 'all' (or 'world' or 'everybody'), the
	repository will be readable by all users, additionally to being
	group-shareable. When 'umask' (or 'false'), Git will use permissions
	reported by umask(2). When '0xxx', where '0xxx' is an octal number,
	files in the repository will have this mode value. '0xxx' will override
	user's umask value (whereas the other options will only override
	requested parts of the user's umask value). Examples: '0660' will make
	the repo read/write-able for the owner and group, but inaccessible to
	others (equivalent to 'group' unless umask is e.g. '0022'). '0640' is a
	repository that is group-readable but not group-writable.
	See linkgit:git-init[1]. False by default.

core.warnAmbiguousRefs::
	If true, Git will warn you if the ref name you passed it is ambiguous
	and might match multiple refs in the repository. True by default.

core.compression::
	An integer -1..9, indicating a default compression level.
	-1 is the zlib default. 0 means no compression,
	and 1..9 are various speed/size tradeoffs, 9 being slowest.
	If set, this provides a default to other compression variables,
	such as 'core.looseCompression' and 'pack.compression'.

core.looseCompression::
	An integer -1..9, indicating the compression level for objects that
	are not in a pack file. -1 is the zlib default. 0 means no
	compression, and 1..9 are various speed/size tradeoffs, 9 being
	slowest.  If not set,  defaults to core.compression.  If that is
	not set,  defaults to 1 (best speed).

core.packedGitWindowSize::
	Number of bytes of a pack file to map into memory in a
	single mapping operation.  Larger window sizes may allow
	your system to process a smaller number of large pack files
	more quickly.  Smaller window sizes will negatively affect
	performance due to increased calls to the operating system's
	memory manager, but may improve performance when accessing
	a large number of large pack files.
+
Default is 1 MiB if NO_MMAP was set at compile time, otherwise 32
MiB on 32 bit platforms and 1 GiB on 64 bit platforms.  This should
be reasonable for all users/operating systems.  You probably do
not need to adjust this value.
+
Common unit suffixes of 'k', 'm', or 'g' are supported.

core.packedGitLimit::
	Maximum number of bytes to map simultaneously into memory
	from pack files.  If Git needs to access more than this many
	bytes at once to complete an operation it will unmap existing
	regions to reclaim virtual address space within the process.
+
Default is 256 MiB on 32 bit platforms and 8 GiB on 64 bit platforms.
This should be reasonable for all users/operating systems, except on
the largest projects.  You probably do not need to adjust this value.
+
Common unit suffixes of 'k', 'm', or 'g' are supported.

core.deltaBaseCacheLimit::
	Maximum number of bytes to reserve for caching base objects
	that may be referenced by multiple deltified objects.  By storing the
	entire decompressed base objects in a cache Git is able
	to avoid unpacking and decompressing frequently used base
	objects multiple times.
+
Default is 96 MiB on all platforms.  This should be reasonable
for all users/operating systems, except on the largest projects.
You probably do not need to adjust this value.
+
Common unit suffixes of 'k', 'm', or 'g' are supported.

core.bigFileThreshold::
	Files larger than this size are stored deflated, without
	attempting delta compression.  Storing large files without
	delta compression avoids excessive memory usage, at the
	slight expense of increased disk usage. Additionally files
	larger than this size are always treated as binary.
+
Default is 512 MiB on all platforms.  This should be reasonable
for most projects as source code and other text files can still
be delta compressed, but larger binary media files won't be.
+
Common unit suffixes of 'k', 'm', or 'g' are supported.

core.excludesFile::
	In addition to '.gitignore' (per-directory) and
	'.git/info/exclude', Git looks into this file for patterns
	of files which are not meant to be tracked.  "`~/`" is expanded
	to the value of `$HOME` and "`~user/`" to the specified user's
	home directory. Its default value is $XDG_CONFIG_HOME/git/ignore.
	If $XDG_CONFIG_HOME is either not set or empty, $HOME/.config/git/ignore
	is used instead. See linkgit:gitignore[5].

core.askPass::
	Some commands (e.g. svn and http interfaces) that interactively
	ask for a password can be told to use an external program given
	via the value of this variable. Can be overridden by the 'GIT_ASKPASS'
	environment variable. If not set, fall back to the value of the
	'SSH_ASKPASS' environment variable or, failing that, a simple password
	prompt. The external program shall be given a suitable prompt as
	command-line argument and write the password on its STDOUT.

core.attributesFile::
	In addition to '.gitattributes' (per-directory) and
	'.git/info/attributes', Git looks into this file for attributes
	(see linkgit:gitattributes[5]). Path expansions are made the same
	way as for `core.excludesFile`. Its default value is
	$XDG_CONFIG_HOME/git/attributes. If $XDG_CONFIG_HOME is either not
	set or empty, $HOME/.config/git/attributes is used instead.

core.editor::
	Commands such as `commit` and `tag` that lets you edit
	messages by launching an editor uses the value of this
	variable when it is set, and the environment variable
	`GIT_EDITOR` is not set.  See linkgit:git-var[1].

core.commentChar::
	Commands such as `commit` and `tag` that lets you edit
	messages consider a line that begins with this character
	commented, and removes them after the editor returns
	(default '#').
+
If set to "auto", `git-commit` would select a character that is not
the beginning character of any line in existing commit messages.

core.packedRefsTimeout::
	The length of time, in milliseconds, to retry when trying to
	lock the `packed-refs` file. Value 0 means not to retry at
	all; -1 means to try indefinitely. Default is 1000 (i.e.,
	retry for 1 second).

sequence.editor::
	Text editor used by `git rebase -i` for editing the rebase instruction file.
	The value is meant to be interpreted by the shell when it is used.
	It can be overridden by the `GIT_SEQUENCE_EDITOR` environment variable.
	When not configured the default commit message editor is used instead.

core.pager::
	Text viewer for use by Git commands (e.g., 'less').  The value
	is meant to be interpreted by the shell.  The order of preference
	is the `$GIT_PAGER` environment variable, then `core.pager`
	configuration, then `$PAGER`, and then the default chosen at
	compile time (usually 'less').
+
When the `LESS` environment variable is unset, Git sets it to `FRX`
(if `LESS` environment variable is set, Git does not change it at
all).  If you want to selectively override Git's default setting
for `LESS`, you can set `core.pager` to e.g. `less -S`.  This will
be passed to the shell by Git, which will translate the final
command to `LESS=FRX less -S`. The environment does not set the
`S` option but the command line does, instructing less to truncate
long lines. Similarly, setting `core.pager` to `less -+F` will
deactivate the `F` option specified by the environment from the
command-line, deactivating the "quit if one screen" behavior of
`less`.  One can specifically activate some flags for particular
commands: for example, setting `pager.blame` to `less -S` enables
line truncation only for `git blame`.
+
Likewise, when the `LV` environment variable is unset, Git sets it
to `-c`.  You can override this setting by exporting `LV` with
another value or setting `core.pager` to `lv +c`.

core.whitespace::
	A comma separated list of common whitespace problems to
	notice.  'git diff' will use `color.diff.whitespace` to
	highlight them, and 'git apply --whitespace=error' will
	consider them as errors.  You can prefix `-` to disable
	any of them (e.g. `-trailing-space`):
+
* `blank-at-eol` treats trailing whitespaces at the end of the line
  as an error (enabled by default).
* `space-before-tab` treats a space character that appears immediately
  before a tab character in the initial indent part of the line as an
  error (enabled by default).
* `indent-with-non-tab` treats a line that is indented with space
  characters instead of the equivalent tabs as an error (not enabled by
  default).
* `tab-in-indent` treats a tab character in the initial indent part of
  the line as an error (not enabled by default).
* `blank-at-eof` treats blank lines added at the end of file as an error
  (enabled by default).
* `trailing-space` is a short-hand to cover both `blank-at-eol` and
  `blank-at-eof`.
* `cr-at-eol` treats a carriage-return at the end of line as
  part of the line terminator, i.e. with it, `trailing-space`
  does not trigger if the character before such a carriage-return
  is not a whitespace (not enabled by default).
* `tabwidth=<n>` tells how many character positions a tab occupies; this
  is relevant for `indent-with-non-tab` and when Git fixes `tab-in-indent`
  errors. The default tab width is 8. Allowed values are 1 to 63.

core.fsyncObjectFiles::
	This boolean will enable 'fsync()' when writing object files.
+
This is a total waste of time and effort on a filesystem that orders
data writes properly, but can be useful for filesystems that do not use
journalling (traditional UNIX filesystems) or that only journal metadata
and not file contents (OS X's HFS+, or Linux ext3 with "data=writeback").

core.preloadIndex::
	Enable parallel index preload for operations like 'git diff'
+
This can speed up operations like 'git diff' and 'git status' especially
on filesystems like NFS that have weak caching semantics and thus
relatively high IO latencies.  When enabled, Git will do the
index comparison to the filesystem data in parallel, allowing
overlapping IO's.  Defaults to true.

core.createObject::
	You can set this to 'link', in which case a hardlink followed by
	a delete of the source are used to make sure that object creation
	will not overwrite existing objects.
+
On some file system/operating system combinations, this is unreliable.
Set this config setting to 'rename' there; However, This will remove the
check that makes sure that existing object files will not get overwritten.

core.notesRef::
	When showing commit messages, also show notes which are stored in
	the given ref.  The ref must be fully qualified.  If the given
	ref does not exist, it is not an error but means that no
	notes should be printed.
+
This setting defaults to "refs/notes/commits", and it can be overridden by
the 'GIT_NOTES_REF' environment variable.  See linkgit:git-notes[1].

core.sparseCheckout::
	Enable "sparse checkout" feature. See section "Sparse checkout" in
	linkgit:git-read-tree[1] for more information.

core.abbrev::
	Set the length object names are abbreviated to.  If unspecified,
	many commands abbreviate to 7 hexdigits, which may not be enough
	for abbreviated object names to stay unique for sufficiently long
	time.

add.ignoreErrors::
add.ignore-errors (deprecated)::
	Tells 'git add' to continue adding files when some files cannot be
	added due to indexing errors. Equivalent to the '--ignore-errors'
	option of linkgit:git-add[1].  `add.ignore-errors` is deprecated,
	as it does not follow the usual naming convention for configuration
	variables.

alias.*::
	Command aliases for the linkgit:git[1] command wrapper - e.g.
	after defining "alias.last = cat-file commit HEAD", the invocation
	"git last" is equivalent to "git cat-file commit HEAD". To avoid
	confusion and troubles with script usage, aliases that
	hide existing Git commands are ignored. Arguments are split by
	spaces, the usual shell quoting and escaping is supported.
	A quote pair or a backslash can be used to quote them.
+
If the alias expansion is prefixed with an exclamation point,
it will be treated as a shell command.  For example, defining
"alias.new = !gitk --all --not ORIG_HEAD", the invocation
"git new" is equivalent to running the shell command
"gitk --all --not ORIG_HEAD".  Note that shell commands will be
executed from the top-level directory of a repository, which may
not necessarily be the current directory.
'GIT_PREFIX' is set as returned by running 'git rev-parse --show-prefix'
from the original current directory. See linkgit:git-rev-parse[1].

am.keepcr::
	If true, git-am will call git-mailsplit for patches in mbox format
	with parameter '--keep-cr'. In this case git-mailsplit will
	not remove `\r` from lines ending with `\r\n`. Can be overridden
	by giving '--no-keep-cr' from the command line.
	See linkgit:git-am[1], linkgit:git-mailsplit[1].

am.threeWay::
	By default, `git am` will fail if the patch does not apply cleanly. When
	set to true, this setting tells `git am` to fall back on 3-way merge if
	the patch records the identity of blobs it is supposed to apply to and
	we have those blobs available locally (equivalent to giving the `--3way`
	option from the command line). Defaults to `false`.
	See linkgit:git-am[1].

apply.ignoreWhitespace::
	When set to 'change', tells 'git apply' to ignore changes in
	whitespace, in the same way as the '--ignore-space-change'
	option.
	When set to one of: no, none, never, false tells 'git apply' to
	respect all whitespace differences.
	See linkgit:git-apply[1].

apply.whitespace::
	Tells 'git apply' how to handle whitespaces, in the same way
	as the '--whitespace' option. See linkgit:git-apply[1].

branch.autoSetupMerge::
	Tells 'git branch' and 'git checkout' to set up new branches
	so that linkgit:git-pull[1] will appropriately merge from the
	starting point branch. Note that even if this option is not set,
	this behavior can be chosen per-branch using the `--track`
	and `--no-track` options. The valid settings are: `false` -- no
	automatic setup is done; `true` -- automatic setup is done when the
	starting point is a remote-tracking branch; `always` --
	automatic setup is done when the starting point is either a
	local branch or remote-tracking
	branch. This option defaults to true.

branch.autoSetupRebase::
	When a new branch is created with 'git branch' or 'git checkout'
	that tracks another branch, this variable tells Git to set
	up pull to rebase instead of merge (see "branch.<name>.rebase").
	When `never`, rebase is never automatically set to true.
	When `local`, rebase is set to true for tracked branches of
	other local branches.
	When `remote`, rebase is set to true for tracked branches of
	remote-tracking branches.
	When `always`, rebase will be set to true for all tracking
	branches.
	See "branch.autoSetupMerge" for details on how to set up a
	branch to track another branch.
	This option defaults to never.

branch.<name>.remote::
	When on branch <name>, it tells 'git fetch' and 'git push'
	which remote to fetch from/push to.  The remote to push to
	may be overridden with `remote.pushDefault` (for all branches).
	The remote to push to, for the current branch, may be further
	overridden by `branch.<name>.pushRemote`.  If no remote is
	configured, or if you are not on any branch, it defaults to
	`origin` for fetching and `remote.pushDefault` for pushing.
	Additionally, `.` (a period) is the current local repository
	(a dot-repository), see `branch.<name>.merge`'s final note below.

branch.<name>.pushRemote::
	When on branch <name>, it overrides `branch.<name>.remote` for
	pushing.  It also overrides `remote.pushDefault` for pushing
	from branch <name>.  When you pull from one place (e.g. your
	upstream) and push to another place (e.g. your own publishing
	repository), you would want to set `remote.pushDefault` to
	specify the remote to push to for all branches, and use this
	option to override it for a specific branch.

branch.<name>.merge::
	Defines, together with branch.<name>.remote, the upstream branch
	for the given branch. It tells 'git fetch'/'git pull'/'git rebase' which
	branch to merge and can also affect 'git push' (see push.default).
	When in branch <name>, it tells 'git fetch' the default
	refspec to be marked for merging in FETCH_HEAD. The value is
	handled like the remote part of a refspec, and must match a
	ref which is fetched from the remote given by
	"branch.<name>.remote".
	The merge information is used by 'git pull' (which at first calls
	'git fetch') to lookup the default branch for merging. Without
	this option, 'git pull' defaults to merge the first refspec fetched.
	Specify multiple values to get an octopus merge.
	If you wish to setup 'git pull' so that it merges into <name> from
	another branch in the local repository, you can point
	branch.<name>.merge to the desired branch, and use the relative path
	setting `.` (a period) for branch.<name>.remote.

branch.<name>.mergeOptions::
	Sets default options for merging into branch <name>. The syntax and
	supported options are the same as those of linkgit:git-merge[1], but
	option values containing whitespace characters are currently not
	supported.

branch.<name>.rebase::
	When true, rebase the branch <name> on top of the fetched branch,
	instead of merging the default branch from the default remote when
	"git pull" is run. See "pull.rebase" for doing this in a non
	branch-specific manner.
+
When preserve, also pass `--preserve-merges` along to 'git rebase'
so that locally committed merge commits will not be flattened
by running 'git pull'.
+
*NOTE*: this is a possibly dangerous operation; do *not* use
it unless you understand the implications (see linkgit:git-rebase[1]
for details).

branch.<name>.description::
	Branch description, can be edited with
	`git branch --edit-description`. Branch description is
	automatically added in the format-patch cover letter or
	request-pull summary.

browser.<tool>.cmd::
	Specify the command to invoke the specified browser. The
	specified command is evaluated in shell with the URLs passed
	as arguments. (See linkgit:git-web{litdd}browse[1].)

browser.<tool>.path::
	Override the path for the given tool that may be used to
	browse HTML help (see '-w' option in linkgit:git-help[1]) or a
	working repository in gitweb (see linkgit:git-instaweb[1]).

clean.requireForce::
	A boolean to make git-clean do nothing unless given -f,
	-i or -n.   Defaults to true.

color.branch::
	A boolean to enable/disable color in the output of
	linkgit:git-branch[1]. May be set to `always`,
	`false` (or `never`) or `auto` (or `true`), in which case colors are used
	only when the output is to a terminal. Defaults to false.

color.branch.<slot>::
	Use customized color for branch coloration. `<slot>` is one of
	`current` (the current branch), `local` (a local branch),
	`remote` (a remote-tracking branch in refs/remotes/),
	`upstream` (upstream tracking branch), `plain` (other
	refs).

color.diff::
	Whether to use ANSI escape sequences to add color to patches.
	If this is set to `always`, linkgit:git-diff[1],
	linkgit:git-log[1], and linkgit:git-show[1] will use color
	for all patches.  If it is set to `true` or `auto`, those
	commands will only use color when output is to the terminal.
	Defaults to false.
+
This does not affect linkgit:git-format-patch[1] or the
'git-diff-{asterisk}' plumbing commands.  Can be overridden on the
command line with the `--color[=<when>]` option.

color.diff.<slot>::
	Use customized color for diff colorization.  `<slot>` specifies
	which part of the patch to use the specified color, and is one
	of `context` (context text - `plain` is a historical synonym),
	`meta` (metainformation), `frag`
	(hunk header), 'func' (function in hunk header), `old` (removed lines),
	`new` (added lines), `commit` (commit headers), or `whitespace`
	(highlighting whitespace errors).

color.decorate.<slot>::
	Use customized color for 'git log --decorate' output.  `<slot>` is one
	of `branch`, `remoteBranch`, `tag`, `stash` or `HEAD` for local
	branches, remote-tracking branches, tags, stash and HEAD, respectively.

color.grep::
	When set to `always`, always highlight matches.  When `false` (or
	`never`), never.  When set to `true` or `auto`, use color only
	when the output is written to the terminal.  Defaults to `false`.

color.grep.<slot>::
	Use customized color for grep colorization.  `<slot>` specifies which
	part of the line to use the specified color, and is one of
+
--
`context`;;
	non-matching text in context lines (when using `-A`, `-B`, or `-C`)
`filename`;;
	filename prefix (when not using `-h`)
`function`;;
	function name lines (when using `-p`)
`linenumber`;;
	line number prefix (when using `-n`)
`match`;;
	matching text (same as setting `matchContext` and `matchSelected`)
`matchContext`;;
	matching text in context lines
`matchSelected`;;
	matching text in selected lines
`selected`;;
	non-matching text in selected lines
`separator`;;
	separators between fields on a line (`:`, `-`, and `=`)
	and between hunks (`--`)
--

color.interactive::
	When set to `always`, always use colors for interactive prompts
	and displays (such as those used by "git-add --interactive" and
	"git-clean --interactive"). When false (or `never`), never.
	When set to `true` or `auto`, use colors only when the output is
	to the terminal. Defaults to false.

color.interactive.<slot>::
	Use customized color for 'git add --interactive' and 'git clean
	--interactive' output. `<slot>` may be `prompt`, `header`, `help`
	or `error`, for four distinct types of normal output from
	interactive commands.

color.pager::
	A boolean to enable/disable colored output when the pager is in
	use (default is true).

color.showBranch::
	A boolean to enable/disable color in the output of
	linkgit:git-show-branch[1]. May be set to `always`,
	`false` (or `never`) or `auto` (or `true`), in which case colors are used
	only when the output is to a terminal. Defaults to false.

color.status::
	A boolean to enable/disable color in the output of
	linkgit:git-status[1]. May be set to `always`,
	`false` (or `never`) or `auto` (or `true`), in which case colors are used
	only when the output is to a terminal. Defaults to false.

color.status.<slot>::
	Use customized color for status colorization. `<slot>` is
	one of `header` (the header text of the status message),
	`added` or `updated` (files which are added but not committed),
	`changed` (files which are changed but not added in the index),
	`untracked` (files which are not tracked by Git),
	`branch` (the current branch),
	`nobranch` (the color the 'no branch' warning is shown in, defaulting
	to red), or
	`unmerged` (files which have unmerged changes).

color.ui::
	This variable determines the default value for variables such
	as `color.diff` and `color.grep` that control the use of color
	per command family. Its scope will expand as more commands learn
	configuration to set a default for the `--color` option.  Set it
	to `false` or `never` if you prefer Git commands not to use
	color unless enabled explicitly with some other configuration
	or the `--color` option. Set it to `always` if you want all
	output not intended for machine consumption to use color, to
	`true` or `auto` (this is the default since Git 1.8.4) if you
	want such output to use color when written to the terminal.

column.ui::
	Specify whether supported commands should output in columns.
	This variable consists of a list of tokens separated by spaces
	or commas:
+
These options control when the feature should be enabled
(defaults to 'never'):
+
--
`always`;;
	always show in columns
`never`;;
	never show in columns
`auto`;;
	show in columns if the output is to the terminal
--
+
These options control layout (defaults to 'column').  Setting any
of these implies 'always' if none of 'always', 'never', or 'auto' are
specified.
+
--
`column`;;
	fill columns before rows
`row`;;
	fill rows before columns
`plain`;;
	show in one column
--
+
Finally, these options can be combined with a layout option (defaults
to 'nodense'):
+
--
`dense`;;
	make unequal size columns to utilize more space
`nodense`;;
	make equal size columns
--

column.branch::
	Specify whether to output branch listing in `git branch` in columns.
	See `column.ui` for details.

column.clean::
	Specify the layout when list items in `git clean -i`, which always
	shows files and directories in columns. See `column.ui` for details.

column.status::
	Specify whether to output untracked files in `git status` in columns.
	See `column.ui` for details.

column.tag::
	Specify whether to output tag listing in `git tag` in columns.
	See `column.ui` for details.

commit.cleanup::
	This setting overrides the default of the `--cleanup` option in
	`git commit`. See linkgit:git-commit[1] for details. Changing the
	default can be useful when you always want to keep lines that begin
	with comment character `#` in your log message, in which case you
	would do `git config commit.cleanup whitespace` (note that you will
	have to remove the help lines that begin with `#` in the commit log
	template yourself, if you do this).

commit.gpgSign::

	A boolean to specify whether all commits should be GPG signed.
	Use of this option when doing operations such as rebase can
	result in a large number of commits being signed. It may be
	convenient to use an agent to avoid typing your GPG passphrase
	several times.

commit.status::
	A boolean to enable/disable inclusion of status information in the
	commit message template when using an editor to prepare the commit
	message.  Defaults to true.

commit.template::
	Specify a file to use as the template for new commit messages.
	"`~/`" is expanded to the value of `$HOME` and "`~user/`" to the
	specified user's home directory.

credential.helper::
	Specify an external helper to be called when a username or
	password credential is needed; the helper may consult external
	storage to avoid prompting the user for the credentials. See
	linkgit:gitcredentials[7] for details.

credential.useHttpPath::
	When acquiring credentials, consider the "path" component of an http
	or https URL to be important. Defaults to false. See
	linkgit:gitcredentials[7] for more information.

credential.username::
	If no username is set for a network authentication, use this username
	by default. See credential.<context>.* below, and
	linkgit:gitcredentials[7].

credential.<url>.*::
	Any of the credential.* options above can be applied selectively to
	some credentials. For example "credential.https://example.com.username"
	would set the default username only for https connections to
	example.com. See linkgit:gitcredentials[7] for details on how URLs are
	matched.

credentialCache.ignoreSIGHUP::
	Tell git-credential-cache--daemon to ignore SIGHUP, instead of quitting.

include::diff-config.txt[]

difftool.<tool>.path::
	Override the path for the given tool.  This is useful in case
	your tool is not in the PATH.

difftool.<tool>.cmd::
	Specify the command to invoke the specified diff tool.
	The specified command is evaluated in shell with the following
	variables available:  'LOCAL' is set to the name of the temporary
	file containing the contents of the diff pre-image and 'REMOTE'
	is set to the name of the temporary file containing the contents
	of the diff post-image.

difftool.prompt::
	Prompt before each invocation of the diff tool.

fetch.recurseSubmodules::
	This option can be either set to a boolean value or to 'on-demand'.
	Setting it to a boolean changes the behavior of fetch and pull to
	unconditionally recurse into submodules when set to true or to not
	recurse at all when set to false. When set to 'on-demand' (the default
	value), fetch and pull will only recurse into a populated submodule
	when its superproject retrieves a commit that updates the submodule's
	reference.

fetch.fsckObjects::
	If it is set to true, git-fetch-pack will check all fetched
	objects. It will abort in the case of a malformed object or a
	broken link. The result of an abort are only dangling objects.
	Defaults to false. If not set, the value of `transfer.fsckObjects`
	is used instead.

fetch.unpackLimit::
	If the number of objects fetched over the Git native
	transfer is below this
	limit, then the objects will be unpacked into loose object
	files. However if the number of received objects equals or
	exceeds this limit then the received pack will be stored as
	a pack, after adding any missing delta bases.  Storing the
	pack from a push can make the push operation complete faster,
	especially on slow filesystems.  If not set, the value of
	`transfer.unpackLimit` is used instead.

fetch.prune::
	If true, fetch will automatically behave as if the `--prune`
	option was given on the command line.  See also `remote.<name>.prune`.

format.attach::
	Enable multipart/mixed attachments as the default for
	'format-patch'.  The value can also be a double quoted string
	which will enable attachments as the default and set the
	value as the boundary.  See the --attach option in
	linkgit:git-format-patch[1].

format.numbered::
	A boolean which can enable or disable sequence numbers in patch
	subjects.  It defaults to "auto" which enables it only if there
	is more than one patch.  It can be enabled or disabled for all
	messages by setting it to "true" or "false".  See --numbered
	option in linkgit:git-format-patch[1].

format.headers::
	Additional email headers to include in a patch to be submitted
	by mail.  See linkgit:git-format-patch[1].

format.to::
format.cc::
	Additional recipients to include in a patch to be submitted
	by mail.  See the --to and --cc options in
	linkgit:git-format-patch[1].

format.subjectPrefix::
	The default for format-patch is to output files with the '[PATCH]'
	subject prefix. Use this variable to change that prefix.

format.signature::
	The default for format-patch is to output a signature containing
	the Git version number. Use this variable to change that default.
	Set this variable to the empty string ("") to suppress
	signature generation.

format.signatureFile::
	Works just like format.signature except the contents of the
	file specified by this variable will be used as the signature.

format.suffix::
	The default for format-patch is to output files with the suffix
	`.patch`. Use this variable to change that suffix (make sure to
	include the dot if you want it).

format.pretty::
	The default pretty format for log/show/whatchanged command,
	See linkgit:git-log[1], linkgit:git-show[1],
	linkgit:git-whatchanged[1].

format.thread::
	The default threading style for 'git format-patch'.  Can be
	a boolean value, or `shallow` or `deep`.  `shallow` threading
	makes every mail a reply to the head of the series,
	where the head is chosen from the cover letter, the
	`--in-reply-to`, and the first patch mail, in this order.
	`deep` threading makes every mail a reply to the previous one.
	A true boolean value is the same as `shallow`, and a false
	value disables threading.

format.signOff::
	A boolean value which lets you enable the `-s/--signoff` option of
	format-patch by default. *Note:* Adding the Signed-off-by: line to a
	patch should be a conscious act and means that you certify you have
	the rights to submit this work under the same open source license.
	Please see the 'SubmittingPatches' document for further discussion.

format.coverLetter::
	A boolean that controls whether to generate a cover-letter when
	format-patch is invoked, but in addition can be set to "auto", to
	generate a cover-letter only when there's more than one patch.

filter.<driver>.clean::
	The command which is used to convert the content of a worktree
	file to a blob upon checkin.  See linkgit:gitattributes[5] for
	details.

filter.<driver>.smudge::
	The command which is used to convert the content of a blob
	object to a worktree file upon checkout.  See
	linkgit:gitattributes[5] for details.

fsck.<msg-id>::
	Allows overriding the message type (error, warn or ignore) of a
	specific message ID such as `missingEmail`.
+
For convenience, fsck prefixes the error/warning with the message ID,
e.g.  "missingEmail: invalid author/committer line - missing email" means
that setting `fsck.missingEmail = ignore` will hide that issue.
+
This feature is intended to support working with legacy repositories
which cannot be repaired without disruptive changes.

fsck.skipList::
	The path to a sorted list of object names (i.e. one SHA-1 per
	line) that are known to be broken in a non-fatal way and should
	be ignored. This feature is useful when an established project
	should be accepted despite early commits containing errors that
	can be safely ignored such as invalid committer email addresses.
	Note: corrupt objects cannot be skipped with this setting.

gc.aggressiveDepth::
	The depth parameter used in the delta compression
	algorithm used by 'git gc --aggressive'.  This defaults
	to 250.

gc.aggressiveWindow::
	The window size parameter used in the delta compression
	algorithm used by 'git gc --aggressive'.  This defaults
	to 250.

gc.auto::
	When there are approximately more than this many loose
	objects in the repository, `git gc --auto` will pack them.
	Some Porcelain commands use this command to perform a
	light-weight garbage collection from time to time.  The
	default value is 6700.  Setting this to 0 disables it.

gc.autoPackLimit::
	When there are more than this many packs that are not
	marked with `*.keep` file in the repository, `git gc
	--auto` consolidates them into one larger pack.  The
	default	value is 50.  Setting this to 0 disables it.

gc.autoDetach::
	Make `git gc --auto` return immediately and run in background
	if the system supports it. Default is true.

gc.packRefs::
	Running `git pack-refs` in a repository renders it
	unclonable by Git versions prior to 1.5.1.2 over dumb
	transports such as HTTP.  This variable determines whether
	'git gc' runs `git pack-refs`. This can be set to `notbare`
	to enable it within all non-bare repos or it can be set to a
	boolean value.  The default is `true`.

gc.pruneExpire::
	When 'git gc' is run, it will call 'prune --expire 2.weeks.ago'.
	Override the grace period with this config variable.  The value
	"now" may be used to disable this grace period and always prune
	unreachable objects immediately, or "never" may be used to
	suppress pruning.

gc.worktreePruneExpire::
	When 'git gc' is run, it calls
	'git worktree prune --expire 3.months.ago'.
	This config variable can be used to set a different grace
	period. The value "now" may be used to disable the grace
	period and prune $GIT_DIR/worktrees immediately, or "never"
	may be used to suppress pruning.

gc.reflogExpire::
gc.<pattern>.reflogExpire::
	'git reflog expire' removes reflog entries older than
	this time; defaults to 90 days. The value "now" expires all
	entries immediately, and "never" suppresses expiration
	altogether. With "<pattern>" (e.g.
	"refs/stash") in the middle the setting applies only to
	the refs that match the <pattern>.

gc.reflogExpireUnreachable::
gc.<pattern>.reflogExpireUnreachable::
	'git reflog expire' removes reflog entries older than
	this time and are not reachable from the current tip;
	defaults to 30 days. The value "now" expires all entries
	immediately, and "never" suppresses expiration altogether.
	With "<pattern>" (e.g. "refs/stash")
	in the middle, the setting applies only to the refs that
	match the <pattern>.

gc.rerereResolved::
	Records of conflicted merge you resolved earlier are
	kept for this many days when 'git rerere gc' is run.
	The default is 60 days.  See linkgit:git-rerere[1].

gc.rerereUnresolved::
	Records of conflicted merge you have not resolved are
	kept for this many days when 'git rerere gc' is run.
	The default is 15 days.  See linkgit:git-rerere[1].

gitcvs.commitMsgAnnotation::
	Append this string to each commit message. Set to empty string
	to disable this feature. Defaults to "via git-CVS emulator".

gitcvs.enabled::
	Whether the CVS server interface is enabled for this repository.
	See linkgit:git-cvsserver[1].

gitcvs.logFile::
	Path to a log file where the CVS server interface well... logs
	various stuff. See linkgit:git-cvsserver[1].

gitcvs.usecrlfattr::
	If true, the server will look up the end-of-line conversion
	attributes for files to determine the '-k' modes to use. If
	the attributes force Git to treat a file as text,
	the '-k' mode will be left blank so CVS clients will
	treat it as text. If they suppress text conversion, the file
	will be set with '-kb' mode, which suppresses any newline munging
	the client might otherwise do. If the attributes do not allow
	the file type to be determined, then 'gitcvs.allBinary' is
	used. See linkgit:gitattributes[5].

gitcvs.allBinary::
	This is used if 'gitcvs.usecrlfattr' does not resolve
	the correct '-kb' mode to use. If true, all
	unresolved files are sent to the client in
	mode '-kb'. This causes the client to treat them
	as binary files, which suppresses any newline munging it
	otherwise might do. Alternatively, if it is set to "guess",
	then the contents of the file are examined to decide if
	it is binary, similar to 'core.autocrlf'.

gitcvs.dbName::
	Database used by git-cvsserver to cache revision information
	derived from the Git repository. The exact meaning depends on the
	used database driver, for SQLite (which is the default driver) this
	is a filename. Supports variable substitution (see
	linkgit:git-cvsserver[1] for details). May not contain semicolons (`;`).
	Default: '%Ggitcvs.%m.sqlite'

gitcvs.dbDriver::
	Used Perl DBI driver. You can specify any available driver
	for this here, but it might not work. git-cvsserver is tested
	with 'DBD::SQLite', reported to work with 'DBD::Pg', and
	reported *not* to work with 'DBD::mysql'. Experimental feature.
	May not contain double colons (`:`). Default: 'SQLite'.
	See linkgit:git-cvsserver[1].

gitcvs.dbUser, gitcvs.dbPass::
	Database user and password. Only useful if setting 'gitcvs.dbDriver',
	since SQLite has no concept of database users and/or passwords.
	'gitcvs.dbUser' supports variable substitution (see
	linkgit:git-cvsserver[1] for details).

gitcvs.dbTableNamePrefix::
	Database table name prefix.  Prepended to the names of any
	database tables used, allowing a single database to be used
	for several repositories.  Supports variable substitution (see
	linkgit:git-cvsserver[1] for details).  Any non-alphabetic
	characters will be replaced with underscores.

All gitcvs variables except for 'gitcvs.usecrlfattr' and
'gitcvs.allBinary' can also be specified as
'gitcvs.<access_method>.<varname>' (where 'access_method'
is one of "ext" and "pserver") to make them apply only for the given
access method.

gitweb.category::
gitweb.description::
gitweb.owner::
gitweb.url::
	See linkgit:gitweb[1] for description.

gitweb.avatar::
gitweb.blame::
gitweb.grep::
gitweb.highlight::
gitweb.patches::
gitweb.pickaxe::
gitweb.remote_heads::
gitweb.showSizes::
gitweb.snapshot::
	See linkgit:gitweb.conf[5] for description.

grep.lineNumber::
	If set to true, enable '-n' option by default.

grep.patternType::
	Set the default matching behavior. Using a value of 'basic', 'extended',
	'fixed', or 'perl' will enable the '--basic-regexp', '--extended-regexp',
	'--fixed-strings', or '--perl-regexp' option accordingly, while the
	value 'default' will return to the default matching behavior.

grep.extendedRegexp::
	If set to true, enable '--extended-regexp' option by default. This
	option is ignored when the 'grep.patternType' option is set to a value
	other than 'default'.

<<<<<<< HEAD
grep.threads::
	Number of grep worker threads to use.
	See `grep.threads` in linkgit:git-grep[1] for more information.
=======
grep.fallbackToNoIndex::
	If set to true, fall back to git grep --no-index if git grep
	is executed outside of a git repository.  Defaults to false.
>>>>>>> ecd9ba61

gpg.program::
	Use this custom program instead of "gpg" found on $PATH when
	making or verifying a PGP signature. The program must support the
	same command-line interface as GPG, namely, to verify a detached
	signature, "gpg --verify $file - <$signature" is run, and the
	program is expected to signal a good signature by exiting with
	code 0, and to generate an ASCII-armored detached signature, the
	standard input of "gpg -bsau $key" is fed with the contents to be
	signed, and the program is expected to send the result to its
	standard output.

gui.commitMsgWidth::
	Defines how wide the commit message window is in the
	linkgit:git-gui[1]. "75" is the default.

gui.diffContext::
	Specifies how many context lines should be used in calls to diff
	made by the linkgit:git-gui[1]. The default is "5".

gui.displayUntracked::
	Determines if linkgit::git-gui[1] shows untracked files
	in the file list. The default is "true".

gui.encoding::
	Specifies the default encoding to use for displaying of
	file contents in linkgit:git-gui[1] and linkgit:gitk[1].
	It can be overridden by setting the 'encoding' attribute
	for relevant files (see linkgit:gitattributes[5]).
	If this option is not set, the tools default to the
	locale encoding.

gui.matchTrackingBranch::
	Determines if new branches created with linkgit:git-gui[1] should
	default to tracking remote branches with matching names or
	not. Default: "false".

gui.newBranchTemplate::
	Is used as suggested name when creating new branches using the
	linkgit:git-gui[1].

gui.pruneDuringFetch::
	"true" if linkgit:git-gui[1] should prune remote-tracking branches when
	performing a fetch. The default value is "false".

gui.trustmtime::
	Determines if linkgit:git-gui[1] should trust the file modification
	timestamp or not. By default the timestamps are not trusted.

gui.spellingDictionary::
	Specifies the dictionary used for spell checking commit messages in
	the linkgit:git-gui[1]. When set to "none" spell checking is turned
	off.

gui.fastCopyBlame::
	If true, 'git gui blame' uses `-C` instead of `-C -C` for original
	location detection. It makes blame significantly faster on huge
	repositories at the expense of less thorough copy detection.

gui.copyBlameThreshold::
	Specifies the threshold to use in 'git gui blame' original location
	detection, measured in alphanumeric characters. See the
	linkgit:git-blame[1] manual for more information on copy detection.

gui.blamehistoryctx::
	Specifies the radius of history context in days to show in
	linkgit:gitk[1] for the selected commit, when the `Show History
	Context` menu item is invoked from 'git gui blame'. If this
	variable is set to zero, the whole history is shown.

guitool.<name>.cmd::
	Specifies the shell command line to execute when the corresponding item
	of the linkgit:git-gui[1] `Tools` menu is invoked. This option is
	mandatory for every tool. The command is executed from the root of
	the working directory, and in the environment it receives the name of
	the tool as 'GIT_GUITOOL', the name of the currently selected file as
	'FILENAME', and the name of the current branch as 'CUR_BRANCH' (if
	the head is detached, 'CUR_BRANCH' is empty).

guitool.<name>.needsFile::
	Run the tool only if a diff is selected in the GUI. It guarantees
	that 'FILENAME' is not empty.

guitool.<name>.noConsole::
	Run the command silently, without creating a window to display its
	output.

guitool.<name>.noRescan::
	Don't rescan the working directory for changes after the tool
	finishes execution.

guitool.<name>.confirm::
	Show a confirmation dialog before actually running the tool.

guitool.<name>.argPrompt::
	Request a string argument from the user, and pass it to the tool
	through the 'ARGS' environment variable. Since requesting an
	argument implies confirmation, the 'confirm' option has no effect
	if this is enabled. If the option is set to 'true', 'yes', or '1',
	the dialog uses a built-in generic prompt; otherwise the exact
	value of the variable is used.

guitool.<name>.revPrompt::
	Request a single valid revision from the user, and set the
	'REVISION' environment variable. In other aspects this option
	is similar to 'argPrompt', and can be used together with it.

guitool.<name>.revUnmerged::
	Show only unmerged branches in the 'revPrompt' subdialog.
	This is useful for tools similar to merge or rebase, but not
	for things like checkout or reset.

guitool.<name>.title::
	Specifies the title to use for the prompt dialog. The default
	is the tool name.

guitool.<name>.prompt::
	Specifies the general prompt string to display at the top of
	the dialog, before subsections for 'argPrompt' and 'revPrompt'.
	The default value includes the actual command.

help.browser::
	Specify the browser that will be used to display help in the
	'web' format. See linkgit:git-help[1].

help.format::
	Override the default help format used by linkgit:git-help[1].
	Values 'man', 'info', 'web' and 'html' are supported. 'man' is
	the default. 'web' and 'html' are the same.

help.autoCorrect::
	Automatically correct and execute mistyped commands after
	waiting for the given number of deciseconds (0.1 sec). If more
	than one command can be deduced from the entered text, nothing
	will be executed.  If the value of this option is negative,
	the corrected command will be executed immediately. If the
	value is 0 - the command will be just shown but not executed.
	This is the default.

help.htmlPath::
	Specify the path where the HTML documentation resides. File system paths
	and URLs are supported. HTML pages will be prefixed with this path when
	help is displayed in the 'web' format. This defaults to the documentation
	path of your Git installation.

http.proxy::
	Override the HTTP proxy, normally configured using the 'http_proxy',
	'https_proxy', and 'all_proxy' environment variables (see
	`curl(1)`).  This can be overridden on a per-remote basis; see
	remote.<name>.proxy

http.cookieFile::
	File containing previously stored cookie lines which should be used
	in the Git http session, if they match the server. The file format
	of the file to read cookies from should be plain HTTP headers or
	the Netscape/Mozilla cookie file format (see linkgit:curl[1]).
	NOTE that the file specified with http.cookieFile is only used as
	input unless http.saveCookies is set.

http.saveCookies::
	If set, store cookies received during requests to the file specified by
	http.cookieFile. Has no effect if http.cookieFile is unset.

http.sslVersion::
	The SSL version to use when negotiating an SSL connection, if you
	want to force the default.  The available and default version
	depend on whether libcurl was built against NSS or OpenSSL and the
	particular configuration of the crypto library in use. Internally
	this sets the 'CURLOPT_SSL_VERSION' option; see the libcurl
	documentation for more details on the format of this option and
	for the ssl version supported. Actually the possible values of
	this option are:

	- sslv2
	- sslv3
	- tlsv1
	- tlsv1.0
	- tlsv1.1
	- tlsv1.2

+
Can be overridden by the 'GIT_SSL_VERSION' environment variable.
To force git to use libcurl's default ssl version and ignore any
explicit http.sslversion option, set 'GIT_SSL_VERSION' to the
empty string.

http.sslCipherList::
  A list of SSL ciphers to use when negotiating an SSL connection.
  The available ciphers depend on whether libcurl was built against
  NSS or OpenSSL and the particular configuration of the crypto
  library in use.  Internally this sets the 'CURLOPT_SSL_CIPHER_LIST'
  option; see the libcurl documentation for more details on the format
  of this list.
+
Can be overridden by the 'GIT_SSL_CIPHER_LIST' environment variable.
To force git to use libcurl's default cipher list and ignore any
explicit http.sslCipherList option, set 'GIT_SSL_CIPHER_LIST' to the
empty string.

http.sslVerify::
	Whether to verify the SSL certificate when fetching or pushing
	over HTTPS. Can be overridden by the 'GIT_SSL_NO_VERIFY' environment
	variable.

http.sslCert::
	File containing the SSL certificate when fetching or pushing
	over HTTPS. Can be overridden by the 'GIT_SSL_CERT' environment
	variable.

http.sslKey::
	File containing the SSL private key when fetching or pushing
	over HTTPS. Can be overridden by the 'GIT_SSL_KEY' environment
	variable.

http.sslCertPasswordProtected::
	Enable Git's password prompt for the SSL certificate.  Otherwise
	OpenSSL will prompt the user, possibly many times, if the
	certificate or private key is encrypted.  Can be overridden by the
	'GIT_SSL_CERT_PASSWORD_PROTECTED' environment variable.

http.sslCAInfo::
	File containing the certificates to verify the peer with when
	fetching or pushing over HTTPS. Can be overridden by the
	'GIT_SSL_CAINFO' environment variable.

http.sslCAPath::
	Path containing files with the CA certificates to verify the peer
	with when fetching or pushing over HTTPS. Can be overridden
	by the 'GIT_SSL_CAPATH' environment variable.

http.sslTry::
	Attempt to use AUTH SSL/TLS and encrypted data transfers
	when connecting via regular FTP protocol. This might be needed
	if the FTP server requires it for security reasons or you wish
	to connect securely whenever remote FTP server supports it.
	Default is false since it might trigger certificate verification
	errors on misconfigured servers.

http.maxRequests::
	How many HTTP requests to launch in parallel. Can be overridden
	by the 'GIT_HTTP_MAX_REQUESTS' environment variable. Default is 5.

http.minSessions::
	The number of curl sessions (counted across slots) to be kept across
	requests. They will not be ended with curl_easy_cleanup() until
	http_cleanup() is invoked. If USE_CURL_MULTI is not defined, this
	value will be capped at 1. Defaults to 1.

http.postBuffer::
	Maximum size in bytes of the buffer used by smart HTTP
	transports when POSTing data to the remote system.
	For requests larger than this buffer size, HTTP/1.1 and
	Transfer-Encoding: chunked is used to avoid creating a
	massive pack file locally.  Default is 1 MiB, which is
	sufficient for most requests.

http.lowSpeedLimit, http.lowSpeedTime::
	If the HTTP transfer speed is less than 'http.lowSpeedLimit'
	for longer than 'http.lowSpeedTime' seconds, the transfer is aborted.
	Can be overridden by the 'GIT_HTTP_LOW_SPEED_LIMIT' and
	'GIT_HTTP_LOW_SPEED_TIME' environment variables.

http.noEPSV::
	A boolean which disables using of EPSV ftp command by curl.
	This can helpful with some "poor" ftp servers which don't
	support EPSV mode. Can be overridden by the 'GIT_CURL_FTP_NO_EPSV'
	environment variable. Default is false (curl will use EPSV).

http.userAgent::
	The HTTP USER_AGENT string presented to an HTTP server.  The default
	value represents the version of the client Git such as git/1.7.1.
	This option allows you to override this value to a more common value
	such as Mozilla/4.0.  This may be necessary, for instance, if
	connecting through a firewall that restricts HTTP connections to a set
	of common USER_AGENT strings (but not including those like git/1.7.1).
	Can be overridden by the 'GIT_HTTP_USER_AGENT' environment variable.

http.<url>.*::
	Any of the http.* options above can be applied selectively to some URLs.
	For a config key to match a URL, each element of the config key is
	compared to that of the URL, in the following order:
+
--
. Scheme (e.g., `https` in `https://example.com/`). This field
  must match exactly between the config key and the URL.

. Host/domain name (e.g., `example.com` in `https://example.com/`).
  This field must match exactly between the config key and the URL.

. Port number (e.g., `8080` in `http://example.com:8080/`).
  This field must match exactly between the config key and the URL.
  Omitted port numbers are automatically converted to the correct
  default for the scheme before matching.

. Path (e.g., `repo.git` in `https://example.com/repo.git`). The
  path field of the config key must match the path field of the URL
  either exactly or as a prefix of slash-delimited path elements.  This means
  a config key with path `foo/` matches URL path `foo/bar`.  A prefix can only
  match on a slash (`/`) boundary.  Longer matches take precedence (so a config
  key with path `foo/bar` is a better match to URL path `foo/bar` than a config
  key with just path `foo/`).

. User name (e.g., `user` in `https://user@example.com/repo.git`). If
  the config key has a user name it must match the user name in the
  URL exactly. If the config key does not have a user name, that
  config key will match a URL with any user name (including none),
  but at a lower precedence than a config key with a user name.
--
+
The list above is ordered by decreasing precedence; a URL that matches
a config key's path is preferred to one that matches its user name. For example,
if the URL is `https://user@example.com/foo/bar` a config key match of
`https://example.com/foo` will be preferred over a config key match of
`https://user@example.com`.
+
All URLs are normalized before attempting any matching (the password part,
if embedded in the URL, is always ignored for matching purposes) so that
equivalent URLs that are simply spelled differently will match properly.
Environment variable settings always override any matches.  The URLs that are
matched against are those given directly to Git commands.  This means any URLs
visited as a result of a redirection do not participate in matching.

i18n.commitEncoding::
	Character encoding the commit messages are stored in; Git itself
	does not care per se, but this information is necessary e.g. when
	importing commits from emails or in the gitk graphical history
	browser (and possibly at other places in the future or in other
	porcelains). See e.g. linkgit:git-mailinfo[1]. Defaults to 'utf-8'.

i18n.logOutputEncoding::
	Character encoding the commit messages are converted to when
	running 'git log' and friends.

imap::
	The configuration variables in the 'imap' section are described
	in linkgit:git-imap-send[1].

index.version::
	Specify the version with which new index files should be
	initialized.  This does not affect existing repositories.

init.templateDir::
	Specify the directory from which templates will be copied.
	(See the "TEMPLATE DIRECTORY" section of linkgit:git-init[1].)

instaweb.browser::
	Specify the program that will be used to browse your working
	repository in gitweb. See linkgit:git-instaweb[1].

instaweb.httpd::
	The HTTP daemon command-line to start gitweb on your working
	repository. See linkgit:git-instaweb[1].

instaweb.local::
	If true the web server started by linkgit:git-instaweb[1] will
	be bound to the local IP (127.0.0.1).

instaweb.modulePath::
	The default module path for linkgit:git-instaweb[1] to use
	instead of /usr/lib/apache2/modules.  Only used if httpd
	is Apache.

instaweb.port::
	The port number to bind the gitweb httpd to. See
	linkgit:git-instaweb[1].

interactive.singleKey::
	In interactive commands, allow the user to provide one-letter
	input with a single key (i.e., without hitting enter).
	Currently this is used by the `--patch` mode of
	linkgit:git-add[1], linkgit:git-checkout[1], linkgit:git-commit[1],
	linkgit:git-reset[1], and linkgit:git-stash[1]. Note that this
	setting is silently ignored if portable keystroke input
	is not available; requires the Perl module Term::ReadKey.

log.abbrevCommit::
	If true, makes linkgit:git-log[1], linkgit:git-show[1], and
	linkgit:git-whatchanged[1] assume `--abbrev-commit`. You may
	override this option with `--no-abbrev-commit`.

log.date::
	Set the default date-time mode for the 'log' command.
	Setting a value for log.date is similar to using 'git log''s
	`--date` option.  See linkgit:git-log[1] for details.

log.decorate::
	Print out the ref names of any commits that are shown by the log
	command. If 'short' is specified, the ref name prefixes 'refs/heads/',
	'refs/tags/' and 'refs/remotes/' will not be printed. If 'full' is
	specified, the full ref name (including prefix) will be printed.
	This is the same as the log commands '--decorate' option.

log.follow::
	If `true`, `git log` will act as if the `--follow` option was used when
	a single <path> is given.  This has the same limitations as `--follow`,
	i.e. it cannot be used to follow multiple files and does not work well
	on non-linear history.

log.showRoot::
	If true, the initial commit will be shown as a big creation event.
	This is equivalent to a diff against an empty tree.
	Tools like linkgit:git-log[1] or linkgit:git-whatchanged[1], which
	normally hide the root commit will now show it. True by default.

log.mailmap::
	If true, makes linkgit:git-log[1], linkgit:git-show[1], and
	linkgit:git-whatchanged[1] assume `--use-mailmap`.

mailinfo.scissors::
	If true, makes linkgit:git-mailinfo[1] (and therefore
	linkgit:git-am[1]) act by default as if the --scissors option
	was provided on the command-line. When active, this features
	removes everything from the message body before a scissors
	line (i.e. consisting mainly of ">8", "8<" and "-").

mailmap.file::
	The location of an augmenting mailmap file. The default
	mailmap, located in the root of the repository, is loaded
	first, then the mailmap file pointed to by this variable.
	The location of the mailmap file may be in a repository
	subdirectory, or somewhere outside of the repository itself.
	See linkgit:git-shortlog[1] and linkgit:git-blame[1].

mailmap.blob::
	Like `mailmap.file`, but consider the value as a reference to a
	blob in the repository. If both `mailmap.file` and
	`mailmap.blob` are given, both are parsed, with entries from
	`mailmap.file` taking precedence. In a bare repository, this
	defaults to `HEAD:.mailmap`. In a non-bare repository, it
	defaults to empty.

man.viewer::
	Specify the programs that may be used to display help in the
	'man' format. See linkgit:git-help[1].

man.<tool>.cmd::
	Specify the command to invoke the specified man viewer. The
	specified command is evaluated in shell with the man page
	passed as argument. (See linkgit:git-help[1].)

man.<tool>.path::
	Override the path for the given tool that may be used to
	display help in the 'man' format. See linkgit:git-help[1].

include::merge-config.txt[]

mergetool.<tool>.path::
	Override the path for the given tool.  This is useful in case
	your tool is not in the PATH.

mergetool.<tool>.cmd::
	Specify the command to invoke the specified merge tool.  The
	specified command is evaluated in shell with the following
	variables available: 'BASE' is the name of a temporary file
	containing the common base of the files to be merged, if available;
	'LOCAL' is the name of a temporary file containing the contents of
	the file on the current branch; 'REMOTE' is the name of a temporary
	file containing the contents of the file from the branch being
	merged; 'MERGED' contains the name of the file to which the merge
	tool should write the results of a successful merge.

mergetool.<tool>.trustExitCode::
	For a custom merge command, specify whether the exit code of
	the merge command can be used to determine whether the merge was
	successful.  If this is not set to true then the merge target file
	timestamp is checked and the merge assumed to have been successful
	if the file has been updated, otherwise the user is prompted to
	indicate the success of the merge.

mergetool.meld.hasOutput::
	Older versions of `meld` do not support the `--output` option.
	Git will attempt to detect whether `meld` supports `--output`
	by inspecting the output of `meld --help`.  Configuring
	`mergetool.meld.hasOutput` will make Git skip these checks and
	use the configured value instead.  Setting `mergetool.meld.hasOutput`
	to `true` tells Git to unconditionally use the `--output` option,
	and `false` avoids using `--output`.

mergetool.keepBackup::
	After performing a merge, the original file with conflict markers
	can be saved as a file with a `.orig` extension.  If this variable
	is set to `false` then this file is not preserved.  Defaults to
	`true` (i.e. keep the backup files).

mergetool.keepTemporaries::
	When invoking a custom merge tool, Git uses a set of temporary
	files to pass to the tool. If the tool returns an error and this
	variable is set to `true`, then these temporary files will be
	preserved, otherwise they will be removed after the tool has
	exited. Defaults to `false`.

mergetool.writeToTemp::
	Git writes temporary 'BASE', 'LOCAL', and 'REMOTE' versions of
	conflicting files in the worktree by default.  Git will attempt
	to use a temporary directory for these files when set `true`.
	Defaults to `false`.

mergetool.prompt::
	Prompt before each invocation of the merge resolution program.

notes.mergeStrategy::
	Which merge strategy to choose by default when resolving notes
	conflicts.  Must be one of `manual`, `ours`, `theirs`, `union`, or
	`cat_sort_uniq`.  Defaults to `manual`.  See "NOTES MERGE STRATEGIES"
	section of linkgit:git-notes[1] for more information on each strategy.

notes.<name>.mergeStrategy::
	Which merge strategy to choose when doing a notes merge into
	refs/notes/<name>.  This overrides the more general
	"notes.mergeStrategy".  See the "NOTES MERGE STRATEGIES" section in
	linkgit:git-notes[1] for more information on the available strategies.

notes.displayRef::
	The (fully qualified) refname from which to show notes when
	showing commit messages.  The value of this variable can be set
	to a glob, in which case notes from all matching refs will be
	shown.  You may also specify this configuration variable
	several times.  A warning will be issued for refs that do not
	exist, but a glob that does not match any refs is silently
	ignored.
+
This setting can be overridden with the `GIT_NOTES_DISPLAY_REF`
environment variable, which must be a colon separated list of refs or
globs.
+
The effective value of "core.notesRef" (possibly overridden by
GIT_NOTES_REF) is also implicitly added to the list of refs to be
displayed.

notes.rewrite.<command>::
	When rewriting commits with <command> (currently `amend` or
	`rebase`) and this variable is set to `true`, Git
	automatically copies your notes from the original to the
	rewritten commit.  Defaults to `true`, but see
	"notes.rewriteRef" below.

notes.rewriteMode::
	When copying notes during a rewrite (see the
	"notes.rewrite.<command>" option), determines what to do if
	the target commit already has a note.  Must be one of
	`overwrite`, `concatenate`, `cat_sort_uniq`, or `ignore`.
	Defaults to `concatenate`.
+
This setting can be overridden with the `GIT_NOTES_REWRITE_MODE`
environment variable.

notes.rewriteRef::
	When copying notes during a rewrite, specifies the (fully
	qualified) ref whose notes should be copied.  The ref may be a
	glob, in which case notes in all matching refs will be copied.
	You may also specify this configuration several times.
+
Does not have a default value; you must configure this variable to
enable note rewriting.  Set it to `refs/notes/commits` to enable
rewriting for the default commit notes.
+
This setting can be overridden with the `GIT_NOTES_REWRITE_REF`
environment variable, which must be a colon separated list of refs or
globs.

pack.window::
	The size of the window used by linkgit:git-pack-objects[1] when no
	window size is given on the command line. Defaults to 10.

pack.depth::
	The maximum delta depth used by linkgit:git-pack-objects[1] when no
	maximum depth is given on the command line. Defaults to 50.

pack.windowMemory::
	The maximum size of memory that is consumed by each thread
	in linkgit:git-pack-objects[1] for pack window memory when
	no limit is given on the command line.  The value can be
	suffixed with "k", "m", or "g".  When left unconfigured (or
	set explicitly to 0), there will be no limit.

pack.compression::
	An integer -1..9, indicating the compression level for objects
	in a pack file. -1 is the zlib default. 0 means no
	compression, and 1..9 are various speed/size tradeoffs, 9 being
	slowest.  If not set,  defaults to core.compression.  If that is
	not set,  defaults to -1, the zlib default, which is "a default
	compromise between speed and compression (currently equivalent
	to level 6)."
+
Note that changing the compression level will not automatically recompress
all existing objects. You can force recompression by passing the -F option
to linkgit:git-repack[1].

pack.deltaCacheSize::
	The maximum memory in bytes used for caching deltas in
	linkgit:git-pack-objects[1] before writing them out to a pack.
	This cache is used to speed up the writing object phase by not
	having to recompute the final delta result once the best match
	for all objects is found.  Repacking large repositories on machines
	which are tight with memory might be badly impacted by this though,
	especially if this cache pushes the system into swapping.
	A value of 0 means no limit. The smallest size of 1 byte may be
	used to virtually disable this cache. Defaults to 256 MiB.

pack.deltaCacheLimit::
	The maximum size of a delta, that is cached in
	linkgit:git-pack-objects[1]. This cache is used to speed up the
	writing object phase by not having to recompute the final delta
	result once the best match for all objects is found. Defaults to 1000.

pack.threads::
	Specifies the number of threads to spawn when searching for best
	delta matches.  This requires that linkgit:git-pack-objects[1]
	be compiled with pthreads otherwise this option is ignored with a
	warning. This is meant to reduce packing time on multiprocessor
	machines. The required amount of memory for the delta search window
	is however multiplied by the number of threads.
	Specifying 0 will cause Git to auto-detect the number of CPU's
	and set the number of threads accordingly.

pack.indexVersion::
	Specify the default pack index version.  Valid values are 1 for
	legacy pack index used by Git versions prior to 1.5.2, and 2 for
	the new pack index with capabilities for packs larger than 4 GB
	as well as proper protection against the repacking of corrupted
	packs.  Version 2 is the default.  Note that version 2 is enforced
	and this config option ignored whenever the corresponding pack is
	larger than 2 GB.
+
If you have an old Git that does not understand the version 2 `*.idx` file,
cloning or fetching over a non native protocol (e.g. "http" and "rsync")
that will copy both `*.pack` file and corresponding `*.idx` file from the
other side may give you a repository that cannot be accessed with your
older version of Git. If the `*.pack` file is smaller than 2 GB, however,
you can use linkgit:git-index-pack[1] on the *.pack file to regenerate
the `*.idx` file.

pack.packSizeLimit::
	The maximum size of a pack.  This setting only affects
	packing to a file when repacking, i.e. the git:// protocol
	is unaffected.  It can be overridden by the `--max-pack-size`
	option of linkgit:git-repack[1]. The minimum size allowed is
	limited to 1 MiB. The default is unlimited.
	Common unit suffixes of 'k', 'm', or 'g' are
	supported.

pack.useBitmaps::
	When true, git will use pack bitmaps (if available) when packing
	to stdout (e.g., during the server side of a fetch). Defaults to
	true. You should not generally need to turn this off unless
	you are debugging pack bitmaps.

pack.writeBitmaps (deprecated)::
	This is a deprecated synonym for `repack.writeBitmaps`.

pack.writeBitmapHashCache::
	When true, git will include a "hash cache" section in the bitmap
	index (if one is written). This cache can be used to feed git's
	delta heuristics, potentially leading to better deltas between
	bitmapped and non-bitmapped objects (e.g., when serving a fetch
	between an older, bitmapped pack and objects that have been
	pushed since the last gc). The downside is that it consumes 4
	bytes per object of disk space, and that JGit's bitmap
	implementation does not understand it, causing it to complain if
	Git and JGit are used on the same repository. Defaults to false.

pager.<cmd>::
	If the value is boolean, turns on or off pagination of the
	output of a particular Git subcommand when writing to a tty.
	Otherwise, turns on pagination for the subcommand using the
	pager specified by the value of `pager.<cmd>`.  If `--paginate`
	or `--no-pager` is specified on the command line, it takes
	precedence over this option.  To disable pagination for all
	commands, set `core.pager` or `GIT_PAGER` to `cat`.

pretty.<name>::
	Alias for a --pretty= format string, as specified in
	linkgit:git-log[1]. Any aliases defined here can be used just
	as the built-in pretty formats could. For example,
	running `git config pretty.changelog "format:* %H %s"`
	would cause the invocation `git log --pretty=changelog`
	to be equivalent to running `git log "--pretty=format:* %H %s"`.
	Note that an alias with the same name as a built-in format
	will be silently ignored.

pull.ff::
	By default, Git does not create an extra merge commit when merging
	a commit that is a descendant of the current commit. Instead, the
	tip of the current branch is fast-forwarded. When set to `false`,
	this variable tells Git to create an extra merge commit in such
	a case (equivalent to giving the `--no-ff` option from the command
	line). When set to `only`, only such fast-forward merges are
	allowed (equivalent to giving the `--ff-only` option from the
	command line). This setting overrides `merge.ff` when pulling.

pull.rebase::
	When true, rebase branches on top of the fetched branch, instead
	of merging the default branch from the default remote when "git
	pull" is run. See "branch.<name>.rebase" for setting this on a
	per-branch basis.
+
When preserve, also pass `--preserve-merges` along to 'git rebase'
so that locally committed merge commits will not be flattened
by running 'git pull'.
+
*NOTE*: this is a possibly dangerous operation; do *not* use
it unless you understand the implications (see linkgit:git-rebase[1]
for details).

pull.octopus::
	The default merge strategy to use when pulling multiple branches
	at once.

pull.twohead::
	The default merge strategy to use when pulling a single branch.

push.default::
	Defines the action `git push` should take if no refspec is
	explicitly given.  Different values are well-suited for
	specific workflows; for instance, in a purely central workflow
	(i.e. the fetch source is equal to the push destination),
	`upstream` is probably what you want.  Possible values are:
+
--

* `nothing` - do not push anything (error out) unless a refspec is
  explicitly given. This is primarily meant for people who want to
  avoid mistakes by always being explicit.

* `current` - push the current branch to update a branch with the same
  name on the receiving end.  Works in both central and non-central
  workflows.

* `upstream` - push the current branch back to the branch whose
  changes are usually integrated into the current branch (which is
  called `@{upstream}`).  This mode only makes sense if you are
  pushing to the same repository you would normally pull from
  (i.e. central workflow).

* `simple` - in centralized workflow, work like `upstream` with an
  added safety to refuse to push if the upstream branch's name is
  different from the local one.
+
When pushing to a remote that is different from the remote you normally
pull from, work as `current`.  This is the safest option and is suited
for beginners.
+
This mode has become the default in Git 2.0.

* `matching` - push all branches having the same name on both ends.
  This makes the repository you are pushing to remember the set of
  branches that will be pushed out (e.g. if you always push 'maint'
  and 'master' there and no other branches, the repository you push
  to will have these two branches, and your local 'maint' and
  'master' will be pushed there).
+
To use this mode effectively, you have to make sure _all_ the
branches you would push out are ready to be pushed out before
running 'git push', as the whole point of this mode is to allow you
to push all of the branches in one go.  If you usually finish work
on only one branch and push out the result, while other branches are
unfinished, this mode is not for you.  Also this mode is not
suitable for pushing into a shared central repository, as other
people may add new branches there, or update the tip of existing
branches outside your control.
+
This used to be the default, but not since Git 2.0 (`simple` is the
new default).

--

push.followTags::
	If set to true enable '--follow-tags' option by default.  You
	may override this configuration at time of push by specifying
	'--no-follow-tags'.

push.gpgSign::
	May be set to a boolean value, or the string 'if-asked'. A true
	value causes all pushes to be GPG signed, as if '--signed' is
	passed to linkgit:git-push[1]. The string 'if-asked' causes
	pushes to be signed if the server supports it, as if
	'--signed=if-asked' is passed to 'git push'. A false value may
	override a value from a lower-priority config file. An explicit
	command-line flag always overrides this config option.

push.recurseSubmodules::
	Make sure all submodule commits used by the revisions to be pushed
	are available on a remote-tracking branch. If the value is 'check'
	then Git will verify that all submodule commits that changed in the
	revisions to be pushed are available on at least one remote of the
	submodule. If any commits are missing, the push will be aborted and
	exit with non-zero status. If the value is 'on-demand' then all
	submodules that changed in the revisions to be pushed will be
	pushed. If on-demand was not able to push all necessary revisions
	it will also be aborted and exit with non-zero status. If the value
	is 'no' then default behavior of ignoring submodules when pushing
	is retained. You may override this configuration at time of push by
	specifying '--recurse-submodules=check|on-demand|no'.

rebase.stat::
	Whether to show a diffstat of what changed upstream since the last
	rebase. False by default.

rebase.autoSquash::
	If set to true enable '--autosquash' option by default.

rebase.autoStash::
	When set to true, automatically create a temporary stash
	before the operation begins, and apply it after the operation
	ends.  This means that you can run rebase on a dirty worktree.
	However, use with care: the final stash application after a
	successful rebase might result in non-trivial conflicts.
	Defaults to false.

rebase.missingCommitsCheck::
	If set to "warn", git rebase -i will print a warning if some
	commits are removed (e.g. a line was deleted), however the
	rebase will still proceed. If set to "error", it will print
	the previous warning and stop the rebase, 'git rebase
	--edit-todo' can then be used to correct the error. If set to
	"ignore", no checking is done.
	To drop a commit without warning or error, use the `drop`
	command in the todo-list.
	Defaults to "ignore".

rebase.instructionFormat
	A format string, as specified in linkgit:git-log[1], to be used for
	the instruction list during an interactive rebase.  The format will automatically
	have the long commit hash prepended to the format.

receive.advertiseAtomic::
	By default, git-receive-pack will advertise the atomic push
	capability to its clients. If you don't want to this capability
	to be advertised, set this variable to false.

receive.autogc::
	By default, git-receive-pack will run "git-gc --auto" after
	receiving data from git-push and updating refs.  You can stop
	it by setting this variable to false.

receive.certNonceSeed::
	By setting this variable to a string, `git receive-pack`
	will accept a `git push --signed` and verifies it by using
	a "nonce" protected by HMAC using this string as a secret
	key.

receive.certNonceSlop::
	When a `git push --signed` sent a push certificate with a
	"nonce" that was issued by a receive-pack serving the same
	repository within this many seconds, export the "nonce"
	found in the certificate to `GIT_PUSH_CERT_NONCE` to the
	hooks (instead of what the receive-pack asked the sending
	side to include).  This may allow writing checks in
	`pre-receive` and `post-receive` a bit easier.  Instead of
	checking `GIT_PUSH_CERT_NONCE_SLOP` environment variable
	that records by how many seconds the nonce is stale to
	decide if they want to accept the certificate, they only
	can check `GIT_PUSH_CERT_NONCE_STATUS` is `OK`.

receive.fsckObjects::
	If it is set to true, git-receive-pack will check all received
	objects. It will abort in the case of a malformed object or a
	broken link. The result of an abort are only dangling objects.
	Defaults to false. If not set, the value of `transfer.fsckObjects`
	is used instead.

receive.fsck.<msg-id>::
	When `receive.fsckObjects` is set to true, errors can be switched
	to warnings and vice versa by configuring the `receive.fsck.<msg-id>`
	setting where the `<msg-id>` is the fsck message ID and the value
	is one of `error`, `warn` or `ignore`. For convenience, fsck prefixes
	the error/warning with the message ID, e.g. "missingEmail: invalid
	author/committer line - missing email" means that setting
	`receive.fsck.missingEmail = ignore` will hide that issue.
+
This feature is intended to support working with legacy repositories
which would not pass pushing when `receive.fsckObjects = true`, allowing
the host to accept repositories with certain known issues but still catch
other issues.

receive.fsck.skipList::
	The path to a sorted list of object names (i.e. one SHA-1 per
	line) that are known to be broken in a non-fatal way and should
	be ignored. This feature is useful when an established project
	should be accepted despite early commits containing errors that
	can be safely ignored such as invalid committer email addresses.
	Note: corrupt objects cannot be skipped with this setting.

receive.unpackLimit::
	If the number of objects received in a push is below this
	limit then the objects will be unpacked into loose object
	files. However if the number of received objects equals or
	exceeds this limit then the received pack will be stored as
	a pack, after adding any missing delta bases.  Storing the
	pack from a push can make the push operation complete faster,
	especially on slow filesystems.  If not set, the value of
	`transfer.unpackLimit` is used instead.

receive.denyDeletes::
	If set to true, git-receive-pack will deny a ref update that deletes
	the ref. Use this to prevent such a ref deletion via a push.

receive.denyDeleteCurrent::
	If set to true, git-receive-pack will deny a ref update that
	deletes the currently checked out branch of a non-bare repository.

receive.denyCurrentBranch::
	If set to true or "refuse", git-receive-pack will deny a ref update
	to the currently checked out branch of a non-bare repository.
	Such a push is potentially dangerous because it brings the HEAD
	out of sync with the index and working tree. If set to "warn",
	print a warning of such a push to stderr, but allow the push to
	proceed. If set to false or "ignore", allow such pushes with no
	message. Defaults to "refuse".
+
Another option is "updateInstead" which will update the working
tree if pushing into the current branch.  This option is
intended for synchronizing working directories when one side is not easily
accessible via interactive ssh (e.g. a live web site, hence the requirement
that the working directory be clean). This mode also comes in handy when
developing inside a VM to test and fix code on different Operating Systems.
+
By default, "updateInstead" will refuse the push if the working tree or
the index have any difference from the HEAD, but the `push-to-checkout`
hook can be used to customize this.  See linkgit:githooks[5].

receive.denyNonFastForwards::
	If set to true, git-receive-pack will deny a ref update which is
	not a fast-forward. Use this to prevent such an update via a push,
	even if that push is forced. This configuration variable is
	set when initializing a shared repository.

receive.hideRefs::
	This variable is the same as `transfer.hideRefs`, but applies
	only to `receive-pack` (and so affects pushes, but not fetches).
	An attempt to update or delete a hidden ref by `git push` is
	rejected.

receive.updateServerInfo::
	If set to true, git-receive-pack will run git-update-server-info
	after receiving data from git-push and updating refs.

receive.shallowUpdate::
	If set to true, .git/shallow can be updated when new refs
	require new shallow roots. Otherwise those refs are rejected.

remote.pushDefault::
	The remote to push to by default.  Overrides
	`branch.<name>.remote` for all branches, and is overridden by
	`branch.<name>.pushRemote` for specific branches.

remote.<name>.url::
	The URL of a remote repository.  See linkgit:git-fetch[1] or
	linkgit:git-push[1].

remote.<name>.pushurl::
	The push URL of a remote repository.  See linkgit:git-push[1].

remote.<name>.proxy::
	For remotes that require curl (http, https and ftp), the URL to
	the proxy to use for that remote.  Set to the empty string to
	disable proxying for that remote.

remote.<name>.fetch::
	The default set of "refspec" for linkgit:git-fetch[1]. See
	linkgit:git-fetch[1].

remote.<name>.push::
	The default set of "refspec" for linkgit:git-push[1]. See
	linkgit:git-push[1].

remote.<name>.mirror::
	If true, pushing to this remote will automatically behave
	as if the `--mirror` option was given on the command line.

remote.<name>.skipDefaultUpdate::
	If true, this remote will be skipped by default when updating
	using linkgit:git-fetch[1] or the `update` subcommand of
	linkgit:git-remote[1].

remote.<name>.skipFetchAll::
	If true, this remote will be skipped by default when updating
	using linkgit:git-fetch[1] or the `update` subcommand of
	linkgit:git-remote[1].

remote.<name>.receivepack::
	The default program to execute on the remote side when pushing.  See
	option --receive-pack of linkgit:git-push[1].

remote.<name>.uploadpack::
	The default program to execute on the remote side when fetching.  See
	option --upload-pack of linkgit:git-fetch-pack[1].

remote.<name>.tagOpt::
	Setting this value to --no-tags disables automatic tag following when
	fetching from remote <name>. Setting it to --tags will fetch every
	tag from remote <name>, even if they are not reachable from remote
	branch heads. Passing these flags directly to linkgit:git-fetch[1] can
	override this setting. See options --tags and --no-tags of
	linkgit:git-fetch[1].

remote.<name>.vcs::
	Setting this to a value <vcs> will cause Git to interact with
	the remote with the git-remote-<vcs> helper.

remote.<name>.prune::
	When set to true, fetching from this remote by default will also
	remove any remote-tracking references that no longer exist on the
	remote (as if the `--prune` option was given on the command line).
	Overrides `fetch.prune` settings, if any.

remotes.<group>::
	The list of remotes which are fetched by "git remote update
	<group>".  See linkgit:git-remote[1].

repack.useDeltaBaseOffset::
	By default, linkgit:git-repack[1] creates packs that use
	delta-base offset. If you need to share your repository with
	Git older than version 1.4.4, either directly or via a dumb
	protocol such as http, then you need to set this option to
	"false" and repack. Access from old Git versions over the
	native protocol are unaffected by this option.

repack.packKeptObjects::
	If set to true, makes `git repack` act as if
	`--pack-kept-objects` was passed. See linkgit:git-repack[1] for
	details. Defaults to `false` normally, but `true` if a bitmap
	index is being written (either via `--write-bitmap-index` or
	`repack.writeBitmaps`).

repack.writeBitmaps::
	When true, git will write a bitmap index when packing all
	objects to disk (e.g., when `git repack -a` is run).  This
	index can speed up the "counting objects" phase of subsequent
	packs created for clones and fetches, at the cost of some disk
	space and extra time spent on the initial repack.  Defaults to
	false.

rerere.autoUpdate::
	When set to true, `git-rerere` updates the index with the
	resulting contents after it cleanly resolves conflicts using
	previously recorded resolution.  Defaults to false.

rerere.enabled::
	Activate recording of resolved conflicts, so that identical
	conflict hunks can be resolved automatically, should they be
	encountered again.  By default, linkgit:git-rerere[1] is
	enabled if there is an `rr-cache` directory under the
	`$GIT_DIR`, e.g. if "rerere" was previously used in the
	repository.

sendemail.identity::
	A configuration identity. When given, causes values in the
	'sendemail.<identity>' subsection to take precedence over
	values in the 'sendemail' section. The default identity is
	the value of 'sendemail.identity'.

sendemail.smtpEncryption::
	See linkgit:git-send-email[1] for description.  Note that this
	setting is not subject to the 'identity' mechanism.

sendemail.smtpssl (deprecated)::
	Deprecated alias for 'sendemail.smtpEncryption = ssl'.

sendemail.smtpsslcertpath::
	Path to ca-certificates (either a directory or a single file).
	Set it to an empty string to disable certificate verification.

sendemail.<identity>.*::
	Identity-specific versions of the 'sendemail.*' parameters
	found below, taking precedence over those when the this
	identity is selected, through command-line or
	'sendemail.identity'.

sendemail.aliasesFile::
sendemail.aliasFileType::
sendemail.annotate::
sendemail.bcc::
sendemail.cc::
sendemail.ccCmd::
sendemail.chainReplyTo::
sendemail.confirm::
sendemail.envelopeSender::
sendemail.from::
sendemail.multiEdit::
sendemail.signedoffbycc::
sendemail.smtpPass::
sendemail.suppresscc::
sendemail.suppressFrom::
sendemail.to::
sendemail.smtpDomain::
sendemail.smtpServer::
sendemail.smtpServerPort::
sendemail.smtpServerOption::
sendemail.smtpUser::
sendemail.thread::
sendemail.transferEncoding::
sendemail.validate::
sendemail.xmailer::
	See linkgit:git-send-email[1] for description.

sendemail.signedoffcc (deprecated)::
	Deprecated alias for 'sendemail.signedoffbycc'.

showbranch.default::
	The default set of branches for linkgit:git-show-branch[1].
	See linkgit:git-show-branch[1].

status.relativePaths::
	By default, linkgit:git-status[1] shows paths relative to the
	current directory. Setting this variable to `false` shows paths
	relative to the repository root (this was the default for Git
	prior to v1.5.4).

status.short::
	Set to true to enable --short by default in linkgit:git-status[1].
	The option --no-short takes precedence over this variable.

status.branch::
	Set to true to enable --branch by default in linkgit:git-status[1].
	The option --no-branch takes precedence over this variable.

status.displayCommentPrefix::
	If set to true, linkgit:git-status[1] will insert a comment
	prefix before each output line (starting with
	`core.commentChar`, i.e. `#` by default). This was the
	behavior of linkgit:git-status[1] in Git 1.8.4 and previous.
	Defaults to false.

status.showUntrackedFiles::
	By default, linkgit:git-status[1] and linkgit:git-commit[1] show
	files which are not currently tracked by Git. Directories which
	contain only untracked files, are shown with the directory name
	only. Showing untracked files means that Git needs to lstat() all
	the files in the whole repository, which might be slow on some
	systems. So, this variable controls how the commands displays
	the untracked files. Possible values are:
+
--
* `no` - Show no untracked files.
* `normal` - Show untracked files and directories.
* `all` - Show also individual files in untracked directories.
--
+
If this variable is not specified, it defaults to 'normal'.
This variable can be overridden with the -u|--untracked-files option
of linkgit:git-status[1] and linkgit:git-commit[1].

status.submoduleSummary::
	Defaults to false.
	If this is set to a non zero number or true (identical to -1 or an
	unlimited number), the submodule summary will be enabled and a
	summary of commits for modified submodules will be shown (see
	--summary-limit option of linkgit:git-submodule[1]). Please note
	that the summary output command will be suppressed for all
	submodules when `diff.ignoreSubmodules` is set to 'all' or only
	for those submodules where `submodule.<name>.ignore=all`. The only
	exception to that rule is that status and commit will show staged
	submodule changes. To
	also view the summary for ignored submodules you can either use
	the --ignore-submodules=dirty command-line option or the 'git
	submodule summary' command, which shows a similar output but does
	not honor these settings.

stash.showPatch::
	If this is set to true, the `git stash show` command without an
	option will show the stash in patch form.  Defaults to false.
	See description of 'show' command in linkgit:git-stash[1].

stash.showStat::
	If this is set to true, the `git stash show` command without an
	option will show diffstat of the stash.  Defaults to true.
	See description of 'show' command in linkgit:git-stash[1].

submodule.<name>.path::
submodule.<name>.url::
	The path within this project and URL for a submodule. These
	variables are initially populated by 'git submodule init'. See
	linkgit:git-submodule[1] and linkgit:gitmodules[5] for
	details.

submodule.<name>.update::
	The default update procedure for a submodule. This variable
	is populated by `git submodule init` from the
	linkgit:gitmodules[5] file. See description of 'update'
	command in linkgit:git-submodule[1].

submodule.<name>.branch::
	The remote branch name for a submodule, used by `git submodule
	update --remote`.  Set this option to override the value found in
	the `.gitmodules` file.  See linkgit:git-submodule[1] and
	linkgit:gitmodules[5] for details.

submodule.<name>.fetchRecurseSubmodules::
	This option can be used to control recursive fetching of this
	submodule. It can be overridden by using the --[no-]recurse-submodules
	command-line option to "git fetch" and "git pull".
	This setting will override that from in the linkgit:gitmodules[5]
	file.

submodule.<name>.ignore::
	Defines under what circumstances "git status" and the diff family show
	a submodule as modified. When set to "all", it will never be considered
	modified (but it will nonetheless show up in the output of status and
	commit when it has been staged), "dirty" will ignore all changes
	to the submodules work tree and
	takes only differences between the HEAD of the submodule and the commit
	recorded in the superproject into account. "untracked" will additionally
	let submodules with modified tracked files in their work tree show up.
	Using "none" (the default when this option is not set) also shows
	submodules that have untracked files in their work tree as changed.
	This setting overrides any setting made in .gitmodules for this submodule,
	both settings can be overridden on the command line by using the
	"--ignore-submodules" option. The 'git submodule' commands are not
	affected by this setting.

tag.sort::
	This variable controls the sort ordering of tags when displayed by
	linkgit:git-tag[1]. Without the "--sort=<value>" option provided, the
	value of this variable will be used as the default.

tar.umask::
	This variable can be used to restrict the permission bits of
	tar archive entries.  The default is 0002, which turns off the
	world write bit.  The special value "user" indicates that the
	archiving user's umask will be used instead.  See umask(2) and
	linkgit:git-archive[1].

transfer.fsckObjects::
	When `fetch.fsckObjects` or `receive.fsckObjects` are
	not set, the value of this variable is used instead.
	Defaults to false.

transfer.hideRefs::
	String(s) `receive-pack` and `upload-pack` use to decide which
	refs to omit from their initial advertisements.  Use more than
	one definition to specify multiple prefix strings. A ref that is
	under the hierarchies listed in the value of this variable is
	excluded, and is hidden when responding to `git push` or `git
	fetch`.  See `receive.hideRefs` and `uploadpack.hideRefs` for
	program-specific versions of this config.
+
You may also include a `!` in front of the ref name to negate the entry,
explicitly exposing it, even if an earlier entry marked it as hidden.
If you have multiple hideRefs values, later entries override earlier ones
(and entries in more-specific config files override less-specific ones).
+
If a namespace is in use, the namespace prefix is stripped from each
reference before it is matched against `transfer.hiderefs` patterns.
For example, if `refs/heads/master` is specified in `transfer.hideRefs` and
the current namespace is `foo`, then `refs/namespaces/foo/refs/heads/master`
is omitted from the advertisements but `refs/heads/master` and
`refs/namespaces/bar/refs/heads/master` are still advertised as so-called
"have" lines. In order to match refs before stripping, add a `^` in front of
the ref name. If you combine `!` and `^`, `!` must be specified first.

transfer.unpackLimit::
	When `fetch.unpackLimit` or `receive.unpackLimit` are
	not set, the value of this variable is used instead.
	The default value is 100.

uploadarchive.allowUnreachable::
	If true, allow clients to use `git archive --remote` to request
	any tree, whether reachable from the ref tips or not. See the
	discussion in the `SECURITY` section of
	linkgit:git-upload-archive[1] for more details. Defaults to
	`false`.

uploadpack.hideRefs::
	This variable is the same as `transfer.hideRefs`, but applies
	only to `upload-pack` (and so affects only fetches, not pushes).
	An attempt to fetch a hidden ref by `git fetch` will fail.  See
	also `uploadpack.allowTipSHA1InWant`.

uploadpack.allowTipSHA1InWant::
	When `uploadpack.hideRefs` is in effect, allow `upload-pack`
	to accept a fetch request that asks for an object at the tip
	of a hidden ref (by default, such a request is rejected).
	see also `uploadpack.hideRefs`.

uploadpack.allowReachableSHA1InWant::
	Allow `upload-pack` to accept a fetch request that asks for an
	object that is reachable from any ref tip. However, note that
	calculating object reachability is computationally expensive.
	Defaults to `false`.

uploadpack.keepAlive::
	When `upload-pack` has started `pack-objects`, there may be a
	quiet period while `pack-objects` prepares the pack. Normally
	it would output progress information, but if `--quiet` was used
	for the fetch, `pack-objects` will output nothing at all until
	the pack data begins. Some clients and networks may consider
	the server to be hung and give up. Setting this option instructs
	`upload-pack` to send an empty keepalive packet every
	`uploadpack.keepAlive` seconds. Setting this option to 0
	disables keepalive packets entirely. The default is 5 seconds.

url.<base>.insteadOf::
	Any URL that starts with this value will be rewritten to
	start, instead, with <base>. In cases where some site serves a
	large number of repositories, and serves them with multiple
	access methods, and some users need to use different access
	methods, this feature allows people to specify any of the
	equivalent URLs and have Git automatically rewrite the URL to
	the best alternative for the particular user, even for a
	never-before-seen repository on the site.  When more than one
	insteadOf strings match a given URL, the longest match is used.

url.<base>.pushInsteadOf::
	Any URL that starts with this value will not be pushed to;
	instead, it will be rewritten to start with <base>, and the
	resulting URL will be pushed to. In cases where some site serves
	a large number of repositories, and serves them with multiple
	access methods, some of which do not allow push, this feature
	allows people to specify a pull-only URL and have Git
	automatically use an appropriate URL to push, even for a
	never-before-seen repository on the site.  When more than one
	pushInsteadOf strings match a given URL, the longest match is
	used.  If a remote has an explicit pushurl, Git will ignore this
	setting for that remote.

user.email::
	Your email address to be recorded in any newly created commits.
	Can be overridden by the 'GIT_AUTHOR_EMAIL', 'GIT_COMMITTER_EMAIL', and
	'EMAIL' environment variables.  See linkgit:git-commit-tree[1].

user.name::
	Your full name to be recorded in any newly created commits.
	Can be overridden by the 'GIT_AUTHOR_NAME' and 'GIT_COMMITTER_NAME'
	environment variables.  See linkgit:git-commit-tree[1].

user.signingKey::
	If linkgit:git-tag[1] or linkgit:git-commit[1] is not selecting the
	key you want it to automatically when creating a signed tag or
	commit, you can override the default selection with this variable.
	This option is passed unchanged to gpg's --local-user parameter,
	so you may specify a key using any method that gpg supports.

versionsort.prereleaseSuffix::
	When version sort is used in linkgit:git-tag[1], prerelease
	tags (e.g. "1.0-rc1") may appear after the main release
	"1.0". By specifying the suffix "-rc" in this variable,
	"1.0-rc1" will appear before "1.0".
+
This variable can be specified multiple times, once per suffix. The
order of suffixes in the config file determines the sorting order
(e.g. if "-pre" appears before "-rc" in the config file then 1.0-preXX
is sorted before 1.0-rcXX). The sorting order between different
suffixes is undefined if they are in multiple config files.

web.browser::
	Specify a web browser that may be used by some commands.
	Currently only linkgit:git-instaweb[1] and linkgit:git-help[1]
	may use it.<|MERGE_RESOLUTION|>--- conflicted
+++ resolved
@@ -1450,15 +1450,13 @@
 	option is ignored when the 'grep.patternType' option is set to a value
 	other than 'default'.
 
-<<<<<<< HEAD
 grep.threads::
 	Number of grep worker threads to use.
 	See `grep.threads` in linkgit:git-grep[1] for more information.
-=======
+
 grep.fallbackToNoIndex::
 	If set to true, fall back to git grep --no-index if git grep
 	is executed outside of a git repository.  Defaults to false.
->>>>>>> ecd9ba61
 
 gpg.program::
 	Use this custom program instead of "gpg" found on $PATH when
