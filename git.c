#include <stdio.h>
#include <sys/types.h>
#include <sys/stat.h>
#include <dirent.h>
#include <unistd.h>
#include <stdlib.h>
#include <string.h>
#include <errno.h>
#include <limits.h>
#include <stdarg.h>
#include "git-compat-util.h"
#include "exec_cmd.h"

#include "builtin.h"

static void prepend_to_path(const char *dir, int len)
{
	char *path, *old_path = getenv("PATH");
	int path_len = len;

	if (!old_path)
		old_path = "/usr/local/bin:/usr/bin:/bin";

	path_len = len + strlen(old_path) + 1;

	path = malloc(path_len + 1);

	memcpy(path, dir, len);
	path[len] = ':';
	memcpy(path + len + 1, old_path, path_len - len);

	setenv("PATH", path, 1);
}

const char git_version_string[] = GIT_VERSION;

static void handle_internal_command(int argc, const char **argv, char **envp)
{
	const char *cmd = argv[0];
	static struct cmd_struct {
		const char *cmd;
		int (*fn)(int, const char **, char **);
	} commands[] = {
		{ "version", cmd_version },
		{ "help", cmd_help },
		{ "log", cmd_log },
		{ "whatchanged", cmd_whatchanged },
		{ "show", cmd_show },
		{ "push", cmd_push },
		{ "fmt-patch", cmd_format_patch },
		{ "count-objects", cmd_count_objects },
		{ "diff", cmd_diff },
		{ "grep", cmd_grep },
<<<<<<< HEAD
		{ "add", cmd_add },
=======
		{ "rev-list", cmd_rev_list },
		{ "check-ref-format", cmd_check_ref_format }
>>>>>>> 52db0495
	};
	int i;

	/* Turn "git cmd --help" into "git help cmd" */
	if (argc > 1 && !strcmp(argv[1], "--help")) {
		argv[1] = argv[0];
		argv[0] = cmd = "help";
	}

	for (i = 0; i < ARRAY_SIZE(commands); i++) {
		struct cmd_struct *p = commands+i;
		if (strcmp(p->cmd, cmd))
			continue;
		exit(p->fn(argc, argv, envp));
	}
}

int main(int argc, const char **argv, char **envp)
{
	const char *cmd = argv[0];
	char *slash = strrchr(cmd, '/');
	char git_command[PATH_MAX + 1];
	const char *exec_path = NULL;

	/*
	 * Take the basename of argv[0] as the command
	 * name, and the dirname as the default exec_path
	 * if it's an absolute path and we don't have
	 * anything better.
	 */
	if (slash) {
		*slash++ = 0;
		if (*cmd == '/')
			exec_path = cmd;
		cmd = slash;
	}

	/*
	 * "git-xxxx" is the same as "git xxxx", but we obviously:
	 *
	 *  - cannot take flags in between the "git" and the "xxxx".
	 *  - cannot execute it externally (since it would just do
	 *    the same thing over again)
	 *
	 * So we just directly call the internal command handler, and
	 * die if that one cannot handle it.
	 */
	if (!strncmp(cmd, "git-", 4)) {
		cmd += 4;
		argv[0] = cmd;
		handle_internal_command(argc, argv, envp);
		die("cannot handle %s internally", cmd);
	}

	/* Default command: "help" */
	cmd = "help";

	/* Look for flags.. */
	while (argc > 1) {
		cmd = *++argv;
		argc--;

		if (strncmp(cmd, "--", 2))
			break;

		cmd += 2;

		/*
		 * For legacy reasons, the "version" and "help"
		 * commands can be written with "--" prepended
		 * to make them look like flags.
		 */
		if (!strcmp(cmd, "help"))
			break;
		if (!strcmp(cmd, "version"))
			break;

		/*
		 * Check remaining flags (which by now must be
		 * "--exec-path", but maybe we will accept
		 * other arguments some day)
		 */
		if (!strncmp(cmd, "exec-path", 9)) {
			cmd += 9;
			if (*cmd == '=') {
				git_set_exec_path(cmd + 1);
				continue;
			}
			puts(git_exec_path());
			exit(0);
		}
		cmd_usage(0, NULL, NULL);
	}
	argv[0] = cmd;

	/*
	 * We search for git commands in the following order:
	 *  - git_exec_path()
	 *  - the path of the "git" command if we could find it
	 *    in $0
	 *  - the regular PATH.
	 */
	if (exec_path)
		prepend_to_path(exec_path, strlen(exec_path));
	exec_path = git_exec_path();
	prepend_to_path(exec_path, strlen(exec_path));

	/* See if it's an internal command */
	handle_internal_command(argc, argv, envp);

	/* .. then try the external ones */
	execv_git_cmd(argv);

	if (errno == ENOENT)
		cmd_usage(0, exec_path, "'%s' is not a git-command", cmd);

	fprintf(stderr, "Failed to run command '%s': %s\n",
		git_command, strerror(errno));

	return 1;
}<|MERGE_RESOLUTION|>--- conflicted
+++ resolved
@@ -51,12 +51,9 @@
 		{ "count-objects", cmd_count_objects },
 		{ "diff", cmd_diff },
 		{ "grep", cmd_grep },
-<<<<<<< HEAD
 		{ "add", cmd_add },
-=======
 		{ "rev-list", cmd_rev_list },
 		{ "check-ref-format", cmd_check_ref_format }
->>>>>>> 52db0495
 	};
 	int i;
 
