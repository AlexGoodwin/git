#!/bin/sh
#
# Copyright (c) 2005 Junio C Hamano
#

test_description='Merge base and parent list computation.
'

. ./test-lib.sh

M=1130000000
Z=+0000

GIT_COMMITTER_EMAIL=git@comm.iter.xz
GIT_COMMITTER_NAME='C O Mmiter'
GIT_AUTHOR_NAME='A U Thor'
GIT_AUTHOR_EMAIL=git@au.thor.xz
export GIT_COMMITTER_EMAIL GIT_COMMITTER_NAME GIT_AUTHOR_NAME GIT_AUTHOR_EMAIL

doit () {
	OFFSET=$1 &&
	NAME=$2 &&
	shift 2 &&

	PARENTS= &&
	for P
	do
		PARENTS="${PARENTS}-p $P "
	done &&

	GIT_COMMITTER_DATE="$(($M + $OFFSET)) $Z" &&
	GIT_AUTHOR_DATE=$GIT_COMMITTER_DATE &&
	export GIT_COMMITTER_DATE GIT_AUTHOR_DATE &&

	commit=$(echo $NAME | git commit-tree $T $PARENTS) &&

	echo $commit >.git/refs/tags/$NAME &&
	echo $commit
}

test_expect_success 'setup' '
	T=$(git mktree </dev/null)
'

test_expect_success 'set up G and H' '
	# E---D---C---B---A
	# \"-_         \   \
	#  \  `---------G   \
	#   \                \
	#    F----------------H
	E=$(doit 5 E) &&
	D=$(doit 4 D $E) &&
	F=$(doit 6 F $E) &&
	C=$(doit 3 C $D) &&
	B=$(doit 2 B $C) &&
	A=$(doit 1 A $B) &&
	G=$(doit 7 G $B $E) &&
	H=$(doit 8 H $A $F)
'

test_expect_success 'merge-base G H' '
	git name-rev $B >expected &&

	MB=$(git merge-base G H) &&
	git name-rev "$MB" >actual.single &&

	MB=$(git merge-base --all G H) &&
	git name-rev "$MB" >actual.all &&

	MB=$(git show-branch --merge-base G H) &&
	git name-rev "$MB" >actual.sb &&

	test_cmp expected actual.single &&
	test_cmp expected actual.all &&
	test_cmp expected actual.sb
'

test_expect_success 'merge-base/show-branch --independent' '
	git name-rev "$H" >expected1 &&
	git name-rev "$H" "$G" >expected2 &&

	parents=$(git merge-base --independent H) &&
	git name-rev $parents >actual1.mb &&
	parents=$(git merge-base --independent A H G) &&
	git name-rev $parents >actual2.mb &&

	parents=$(git show-branch --independent H) &&
	git name-rev $parents >actual1.sb &&
	parents=$(git show-branch --independent A H G) &&
	git name-rev $parents >actual2.sb &&

	test_cmp expected1 actual1.mb &&
	test_cmp expected2 actual2.mb &&
	test_cmp expected1 actual1.sb &&
	test_cmp expected2 actual2.sb
'

test_expect_success 'unsynchronized clocks' '
	# This test is to demonstrate that relying on timestamps in a distributed
	# SCM to provide a _consistent_ partial ordering of commits leads to
	# insanity.
	#
	#               Relative
	# Structure     timestamps
	#
	#   PL  PR        +4  +4
	#  /  \/  \      /  \/  \
	# L2  C2  R2    +3  -1  +3
	# |   |   |     |   |   |
	# L1  C1  R1    +2  -2  +2
	# |   |   |     |   |   |
	# L0  C0  R0    +1  -3  +1
	#   \ |  /        \ |  /
	#     S             0
	#
	# The left and right chains of commits can be of any length and complexity as
	# long as all of the timestamps are greater than that of S.

	S=$(doit  0 S) &&

	C0=$(doit -3 C0 $S) &&
	C1=$(doit -2 C1 $C0) &&
	C2=$(doit -1 C2 $C1) &&

	L0=$(doit  1 L0 $S) &&
	L1=$(doit  2 L1 $L0) &&
	L2=$(doit  3 L2 $L1) &&

	R0=$(doit  1 R0 $S) &&
	R1=$(doit  2 R1 $R0) &&
	R2=$(doit  3 R2 $R1) &&

	PL=$(doit  4 PL $L2 $C2) &&
	PR=$(doit  4 PR $C2 $R2) &&

	git name-rev $C2 >expected &&

	MB=$(git merge-base PL PR) &&
	git name-rev "$MB" >actual.single &&

	MB=$(git merge-base --all PL PR) &&
	git name-rev "$MB" >actual.all &&

	test_cmp expected actual.single &&
	test_cmp expected actual.all
'

test_expect_success '--independent with unsynchronized clocks' '
	IB=$(doit 0 IB) &&
	I1=$(doit -10 I1 $IB) &&
	I2=$(doit  -9 I2 $I1) &&
	I3=$(doit  -8 I3 $I2) &&
	I4=$(doit  -7 I4 $I3) &&
	I5=$(doit  -6 I5 $I4) &&
	I6=$(doit  -5 I6 $I5) &&
	I7=$(doit  -4 I7 $I6) &&
	I8=$(doit  -3 I8 $I7) &&
	IH=$(doit  -2 IH $I8) &&

	echo $IH >expected &&
	git merge-base --independent IB IH >actual &&
	test_cmp expected actual
'

test_expect_success 'merge-base for octopus-step (setup)' '
	# Another set to demonstrate base between one commit and a merge
	# in the documentation.
	#
	# * C (MMC) * B (MMB) * A  (MMA)
	# * o       * o       * o
	# * o       * o       * o
	# * o       * o       * o
	# * o       | _______/
	# |         |/
	# |         * 1 (MM1)
	# | _______/
	# |/
	# * root (MMR)

	test_commit MMR &&
	test_commit MM1 &&
	test_commit MM-o &&
	test_commit MM-p &&
	test_commit MM-q &&
	test_commit MMA &&
	git checkout MM1 &&
	test_commit MM-r &&
	test_commit MM-s &&
	test_commit MM-t &&
	test_commit MMB &&
	git checkout MMR &&
	test_commit MM-u &&
	test_commit MM-v &&
	test_commit MM-w &&
	test_commit MM-x &&
	test_commit MMC
'

test_expect_success 'merge-base A B C' '
	git rev-parse --verify MM1 >expected &&
	git rev-parse --verify MMR >expected.sb &&

	git merge-base --all MMA MMB MMC >actual &&
	git merge-base --all --octopus MMA MMB MMC >actual.common &&
	git show-branch --merge-base MMA MMB MMC >actual.sb &&

	test_cmp expected actual &&
	test_cmp expected.sb actual.common &&
	test_cmp expected.sb actual.sb
'

test_expect_success 'criss-cross merge-base for octopus-step' '
	git reset --hard MMR &&
	test_commit CC1 &&
	git reset --hard E &&
	test_commit CC2 &&
	test_tick &&
	git merge -s ours CC1 &&
	test_commit CC-o &&
	test_commit CCB &&
	git reset --hard CC1 &&
	git merge -s ours CC2 &&
	test_commit CCA &&

	git rev-parse CC1 CC2 >expected &&
	git merge-base --all CCB CCA^^ CCA^^2 >actual &&

	sort expected >expected.sorted &&
	sort actual >actual.sorted &&
	test_cmp expected.sorted actual.sorted
'

<<<<<<< HEAD
test_expect_success 'using reflog to find the fork point' '
	git reset --hard &&
	git checkout -b base $E &&

	(
		for count in 1 2 3
		do
			git commit --allow-empty -m "Base commit #$count" &&
			git rev-parse HEAD >expect$count &&
			git checkout -B derived &&
			git commit --allow-empty -m "Derived #$count" &&
			git rev-parse HEAD >derived$count &&
			git checkout -B base $E || exit 1
		done

		for count in 1 2 3
		do
			git merge-base --fork-point base $(cat derived$count) >actual &&
			test_cmp expect$count actual || exit 1
		done

	) &&
	# check that we correctly default to HEAD
	git checkout derived &&
	git merge-base --fork-point base >actual &&
	test_cmp expect3 actual
=======
test_expect_success 'merge-base --octopus --all for complex tree' '
	# Best common ancestor for JE, JAA and JDD is JC
	#             JE
	#            / |
	#           /  |
	#          /   |
	#  JAA    /    |
	#   |\   /     |
	#   | \  | JDD |
	#   |  \ |/ |  |
	#   |   JC JD  |
	#   |    | /|  |
	#   |    |/ |  |
	#  JA    |  |  |
	#   |\  /|  |  |
	#   X JB |  X  X
	#   \  \ | /   /
	#    \__\|/___/
	#        J
	test_commit J &&
	test_commit JB &&
	git reset --hard J &&
	test_commit JC &&
	git reset --hard J &&
	test_commit JTEMP1 &&
	test_merge JA JB &&
	test_merge JAA JC &&
	git reset --hard J &&
	test_commit JTEMP2 &&
	test_merge JD JB &&
	test_merge JDD JC &&
	git reset --hard J &&
	test_commit JTEMP3 &&
	test_merge JE JC &&
	git rev-parse JC >expected &&
	git merge-base --all --octopus JAA JDD JE >actual &&
	test_cmp expected actual
>>>>>>> 8f292991
'

test_done<|MERGE_RESOLUTION|>--- conflicted
+++ resolved
@@ -230,7 +230,6 @@
 	test_cmp expected.sorted actual.sorted
 '
 
-<<<<<<< HEAD
 test_expect_success 'using reflog to find the fork point' '
 	git reset --hard &&
 	git checkout -b base $E &&
@@ -257,7 +256,8 @@
 	git checkout derived &&
 	git merge-base --fork-point base >actual &&
 	test_cmp expect3 actual
-=======
+'
+
 test_expect_success 'merge-base --octopus --all for complex tree' '
 	# Best common ancestor for JE, JAA and JDD is JC
 	#             JE
@@ -295,7 +295,6 @@
 	git rev-parse JC >expected &&
 	git merge-base --all --octopus JAA JDD JE >actual &&
 	test_cmp expected actual
->>>>>>> 8f292991
 '
 
 test_done