--- conflicted
+++ resolved
@@ -214,11 +214,8 @@
 	$(DIFF_OBJS)
 
 BUILTIN_OBJS = \
-<<<<<<< HEAD
-	builtin-log.o builtin-help.o builtin-count.o builtin-diff.o
-=======
-	builtin-log.o builtin-help.o builtin-push.o
->>>>>>> 755225de
+	builtin-log.o builtin-help.o builtin-count.o builtin-diff.o \
+	builtin-push.o
 
 GITLIBS = $(LIB_FILE) $(XDIFF_LIB)
 LIBS = $(GITLIBS) -lz
