/*
 * Builtin "git commit"
 *
 * Copyright (c) 2007 Kristian Høgsberg <krh@redhat.com>
 * Based on git-commit.sh by Junio C Hamano and Linus Torvalds
 */

#include "cache.h"
#include "cache-tree.h"
#include "color.h"
#include "dir.h"
#include "builtin.h"
#include "diff.h"
#include "diffcore.h"
#include "commit.h"
#include "revision.h"
#include "wt-status.h"
#include "run-command.h"
#include "refs.h"
#include "log-tree.h"
#include "strbuf.h"
#include "utf8.h"
#include "parse-options.h"
#include "string-list.h"
#include "rerere.h"
#include "unpack-trees.h"
#include "quote.h"
#include "submodule.h"
#include "gpg-interface.h"
#include "column.h"
#include "sequencer.h"
#include "notes-utils.h"
#include "mailmap.h"

static const char * const builtin_commit_usage[] = {
	N_("git commit [options] [--] <pathspec>..."),
	NULL
};

static const char * const builtin_status_usage[] = {
	N_("git status [options] [--] <pathspec>..."),
	NULL
};

static const char implicit_ident_advice_noconfig[] =
N_("Your name and email address were configured automatically based\n"
"on your username and hostname. Please check that they are accurate.\n"
"You can suppress this message by setting them explicitly. Run the\n"
"following command and follow the instructions in your editor to edit\n"
"your configuration file:\n"
"\n"
"    git config --global --edit\n"
"\n"
"After doing this, you may fix the identity used for this commit with:\n"
"\n"
"    git commit --amend --reset-author\n");

static const char implicit_ident_advice_config[] =
N_("Your name and email address were configured automatically based\n"
"on your username and hostname. Please check that they are accurate.\n"
"You can suppress this message by setting them explicitly:\n"
"\n"
"    git config --global user.name \"Your Name\"\n"
"    git config --global user.email you@example.com\n"
"\n"
"After doing this, you may fix the identity used for this commit with:\n"
"\n"
"    git commit --amend --reset-author\n");

static const char empty_amend_advice[] =
N_("You asked to amend the most recent commit, but doing so would make\n"
"it empty. You can repeat your command with --allow-empty, or you can\n"
"remove the commit entirely with \"git reset HEAD^\".\n");

static const char empty_cherry_pick_advice[] =
N_("The previous cherry-pick is now empty, possibly due to conflict resolution.\n"
"If you wish to commit it anyway, use:\n"
"\n"
"    git commit --allow-empty\n"
"\n");

static const char empty_cherry_pick_advice_single[] =
N_("Otherwise, please use 'git reset'\n");

static const char empty_cherry_pick_advice_multi[] =
N_("If you wish to skip this commit, use:\n"
"\n"
"    git reset\n"
"\n"
"Then \"git cherry-pick --continue\" will resume cherry-picking\n"
"the remaining commits.\n");

static const char *use_message_buffer;
static const char commit_editmsg[] = "COMMIT_EDITMSG";
static struct lock_file index_lock; /* real index */
static struct lock_file false_lock; /* used only for partial commits */
static enum {
	COMMIT_AS_IS = 1,
	COMMIT_NORMAL,
	COMMIT_PARTIAL
} commit_style;

static const char *logfile, *force_author;
static const char *template_file;
/*
 * The _message variables are commit names from which to take
 * the commit message and/or authorship.
 */
static const char *author_message, *author_message_buffer;
static char *edit_message, *use_message;
static char *fixup_message, *squash_message;
static int all, also, interactive, patch_interactive, only, amend, signoff;
static int edit_flag = -1; /* unspecified */
static int quiet, verbose, no_verify, allow_empty, dry_run, renew_authorship;
static int no_post_rewrite, allow_empty_message;
static char *untracked_files_arg, *force_date, *ignore_submodule_arg;
static char *sign_commit;

/*
 * The default commit message cleanup mode will remove the lines
 * beginning with # (shell comments) and leading and trailing
 * whitespaces (empty lines or containing only whitespaces)
 * if editor is used, and only the whitespaces if the message
 * is specified explicitly.
 */
static enum {
	CLEANUP_SPACE,
	CLEANUP_NONE,
	CLEANUP_SCISSORS,
	CLEANUP_ALL
} cleanup_mode;
static const char *cleanup_arg;

static enum commit_whence whence;
static int sequencer_in_use;
static int use_editor = 1, include_status = 1;
static int show_ignored_in_status, have_option_m;
static const char *only_include_assumed;
static struct strbuf message = STRBUF_INIT;

static enum status_format {
	STATUS_FORMAT_NONE = 0,
	STATUS_FORMAT_LONG,
	STATUS_FORMAT_SHORT,
	STATUS_FORMAT_PORCELAIN,

	STATUS_FORMAT_UNSPECIFIED
} status_format = STATUS_FORMAT_UNSPECIFIED;

static int opt_parse_m(const struct option *opt, const char *arg, int unset)
{
	struct strbuf *buf = opt->value;
	if (unset) {
		have_option_m = 0;
		strbuf_setlen(buf, 0);
	} else {
		have_option_m = 1;
		if (buf->len)
			strbuf_addch(buf, '\n');
		strbuf_addstr(buf, arg);
		strbuf_complete_line(buf);
	}
	return 0;
}

static void determine_whence(struct wt_status *s)
{
	if (file_exists(git_path("MERGE_HEAD")))
		whence = FROM_MERGE;
	else if (file_exists(git_path("CHERRY_PICK_HEAD"))) {
		whence = FROM_CHERRY_PICK;
		if (file_exists(git_path("sequencer")))
			sequencer_in_use = 1;
	}
	else
		whence = FROM_COMMIT;
	if (s)
		s->whence = whence;
}

static void status_init_config(struct wt_status *s, config_fn_t fn)
{
	wt_status_prepare(s);
	gitmodules_config();
	git_config(fn, s);
	determine_whence(s);
	s->hints = advice_status_hints; /* must come after git_config() */
}

static void rollback_index_files(void)
{
	switch (commit_style) {
	case COMMIT_AS_IS:
		break; /* nothing to do */
	case COMMIT_NORMAL:
		rollback_lock_file(&index_lock);
		break;
	case COMMIT_PARTIAL:
		rollback_lock_file(&index_lock);
		rollback_lock_file(&false_lock);
		break;
	}
}

static int commit_index_files(void)
{
	int err = 0;

	switch (commit_style) {
	case COMMIT_AS_IS:
		break; /* nothing to do */
	case COMMIT_NORMAL:
		err = commit_lock_file(&index_lock);
		break;
	case COMMIT_PARTIAL:
		err = commit_lock_file(&index_lock);
		rollback_lock_file(&false_lock);
		break;
	}

	return err;
}

/*
 * Take a union of paths in the index and the named tree (typically, "HEAD"),
 * and return the paths that match the given pattern in list.
 */
static int list_paths(struct string_list *list, const char *with_tree,
		      const char *prefix, const struct pathspec *pattern)
{
	int i;
	char *m;

	if (!pattern->nr)
		return 0;

	m = xcalloc(1, pattern->nr);

	if (with_tree) {
		char *max_prefix = common_prefix(pattern);
		overlay_tree_on_cache(with_tree, max_prefix ? max_prefix : prefix);
		free(max_prefix);
	}

	for (i = 0; i < active_nr; i++) {
		const struct cache_entry *ce = active_cache[i];
		struct string_list_item *item;

		if (ce->ce_flags & CE_UPDATE)
			continue;
		if (!ce_path_match(ce, pattern, m))
			continue;
		item = string_list_insert(list, ce->name);
		if (ce_skip_worktree(ce))
			item->util = item; /* better a valid pointer than a fake one */
	}

	return report_path_error(m, pattern, prefix);
}

static void add_remove_files(struct string_list *list)
{
	int i;
	for (i = 0; i < list->nr; i++) {
		struct stat st;
		struct string_list_item *p = &(list->items[i]);

		/* p->util is skip-worktree */
		if (p->util)
			continue;

		if (!lstat(p->string, &st)) {
			if (add_to_cache(p->string, &st, 0))
				die(_("updating files failed"));
		} else
			remove_file_from_cache(p->string);
	}
}

static void create_base_index(const struct commit *current_head)
{
	struct tree *tree;
	struct unpack_trees_options opts;
	struct tree_desc t;

	if (!current_head) {
		discard_cache();
		return;
	}

	memset(&opts, 0, sizeof(opts));
	opts.head_idx = 1;
	opts.index_only = 1;
	opts.merge = 1;
	opts.src_index = &the_index;
	opts.dst_index = &the_index;

	opts.fn = oneway_merge;
	tree = parse_tree_indirect(current_head->object.sha1);
	if (!tree)
		die(_("failed to unpack HEAD tree object"));
	parse_tree(tree);
	init_tree_desc(&t, tree->buffer, tree->size);
	if (unpack_trees(1, &t, &opts))
		exit(128); /* We've already reported the error, finish dying */
}

static void refresh_cache_or_die(int refresh_flags)
{
	/*
	 * refresh_flags contains REFRESH_QUIET, so the only errors
	 * are for unmerged entries.
	 */
	if (refresh_cache(refresh_flags | REFRESH_IN_PORCELAIN))
		die_resolve_conflict("commit");
}

static char *prepare_index(int argc, const char **argv, const char *prefix,
			   const struct commit *current_head, int is_status)
{
	struct string_list partial;
	struct pathspec pathspec;
	int refresh_flags = REFRESH_QUIET;

	if (is_status)
		refresh_flags |= REFRESH_UNMERGED;
	parse_pathspec(&pathspec, 0,
		       PATHSPEC_PREFER_FULL,
		       prefix, argv);

	if (read_cache_preload(&pathspec) < 0)
		die(_("index file corrupt"));

	if (interactive) {
		char *old_index_env = NULL;
		hold_locked_index(&index_lock, 1);

		refresh_cache_or_die(refresh_flags);

		if (write_locked_index(&the_index, &index_lock, CLOSE_LOCK))
			die(_("unable to create temporary index"));

		old_index_env = getenv(INDEX_ENVIRONMENT);
		setenv(INDEX_ENVIRONMENT, index_lock.filename, 1);

		if (interactive_add(argc, argv, prefix, patch_interactive) != 0)
			die(_("interactive add failed"));

		if (old_index_env && *old_index_env)
			setenv(INDEX_ENVIRONMENT, old_index_env, 1);
		else
			unsetenv(INDEX_ENVIRONMENT);

		discard_cache();
		read_cache_from(index_lock.filename);
		if (update_main_cache_tree(WRITE_TREE_SILENT) == 0) {
			fd = open(index_lock.filename, O_WRONLY);
			if (fd >= 0)
				if (write_cache(fd, active_cache, active_nr) < 0)
					die(_("unable to write index file"));
				else
					close_lock_file(&index_lock);
			else
				die(_("unable to write index file"));
		} else
			warning(_("Failed to update main cache tree"));

		commit_style = COMMIT_NORMAL;
		return index_lock.filename;
	}

	/*
	 * Non partial, non as-is commit.
	 *
	 * (1) get the real index;
	 * (2) update the_index as necessary;
	 * (3) write the_index out to the real index (still locked);
	 * (4) return the name of the locked index file.
	 *
	 * The caller should run hooks on the locked real index, and
	 * (A) if all goes well, commit the real index;
	 * (B) on failure, rollback the real index.
	 */
	if (all || (also && pathspec.nr)) {
		hold_locked_index(&index_lock, 1);
		add_files_to_cache(also ? prefix : NULL, &pathspec, 0);
		refresh_cache_or_die(refresh_flags);
		update_main_cache_tree(WRITE_TREE_SILENT);
		if (write_locked_index(&the_index, &index_lock, CLOSE_LOCK))
			die(_("unable to write new_index file"));
		commit_style = COMMIT_NORMAL;
		return index_lock.filename;
	}

	/*
	 * As-is commit.
	 *
	 * (1) return the name of the real index file.
	 *
	 * The caller should run hooks on the real index,
	 * and create commit from the_index.
	 * We still need to refresh the index here.
	 */
	if (!only && !pathspec.nr) {
		hold_locked_index(&index_lock, 1);
		refresh_cache_or_die(refresh_flags);
		if (active_cache_changed
		    || !cache_tree_fully_valid(active_cache_tree)) {
			update_main_cache_tree(WRITE_TREE_SILENT);
<<<<<<< HEAD
			if (write_locked_index(&the_index, &index_lock,
					       COMMIT_LOCK))
=======
			active_cache_changed = 1;
		}
		if (active_cache_changed) {
			if (write_cache(fd, active_cache, active_nr) ||
			    commit_locked_index(&index_lock))
>>>>>>> 4ed115e9
				die(_("unable to write new_index file"));
		} else {
			rollback_lock_file(&index_lock);
		}
		commit_style = COMMIT_AS_IS;
		return get_index_file();
	}

	/*
	 * A partial commit.
	 *
	 * (0) find the set of affected paths;
	 * (1) get lock on the real index file;
	 * (2) update the_index with the given paths;
	 * (3) write the_index out to the real index (still locked);
	 * (4) get lock on the false index file;
	 * (5) reset the_index from HEAD;
	 * (6) update the_index the same way as (2);
	 * (7) write the_index out to the false index file;
	 * (8) return the name of the false index file (still locked);
	 *
	 * The caller should run hooks on the locked false index, and
	 * create commit from it.  Then
	 * (A) if all goes well, commit the real index;
	 * (B) on failure, rollback the real index;
	 * In either case, rollback the false index.
	 */
	commit_style = COMMIT_PARTIAL;

	if (whence != FROM_COMMIT) {
		if (whence == FROM_MERGE)
			die(_("cannot do a partial commit during a merge."));
		else if (whence == FROM_CHERRY_PICK)
			die(_("cannot do a partial commit during a cherry-pick."));
	}

	string_list_init(&partial, 1);
	if (list_paths(&partial, !current_head ? NULL : "HEAD", prefix, &pathspec))
		exit(1);

	discard_cache();
	if (read_cache() < 0)
		die(_("cannot read the index"));

	hold_locked_index(&index_lock, 1);
	add_remove_files(&partial);
	refresh_cache(REFRESH_QUIET);
<<<<<<< HEAD
	if (write_locked_index(&the_index, &index_lock, CLOSE_LOCK))
=======
	update_main_cache_tree(WRITE_TREE_SILENT);
	if (write_cache(fd, active_cache, active_nr) ||
	    close_lock_file(&index_lock))
>>>>>>> 4ed115e9
		die(_("unable to write new_index file"));

	hold_lock_file_for_update(&false_lock,
				  git_path("next-index-%"PRIuMAX,
					   (uintmax_t) getpid()),
				  LOCK_DIE_ON_ERROR);

	create_base_index(current_head);
	add_remove_files(&partial);
	refresh_cache(REFRESH_QUIET);

	if (write_locked_index(&the_index, &false_lock, CLOSE_LOCK))
		die(_("unable to write temporary index file"));

	discard_cache();
	read_cache_from(false_lock.filename);

	return false_lock.filename;
}

static int run_status(FILE *fp, const char *index_file, const char *prefix, int nowarn,
		      struct wt_status *s)
{
	unsigned char sha1[20];

	if (s->relative_paths)
		s->prefix = prefix;

	if (amend) {
		s->amend = 1;
		s->reference = "HEAD^1";
	}
	s->verbose = verbose;
	s->index_file = index_file;
	s->fp = fp;
	s->nowarn = nowarn;
	s->is_initial = get_sha1(s->reference, sha1) ? 1 : 0;

	wt_status_collect(s);

	switch (status_format) {
	case STATUS_FORMAT_SHORT:
		wt_shortstatus_print(s);
		break;
	case STATUS_FORMAT_PORCELAIN:
		wt_porcelain_print(s);
		break;
	case STATUS_FORMAT_UNSPECIFIED:
		die("BUG: finalize_deferred_config() should have been called");
		break;
	case STATUS_FORMAT_NONE:
	case STATUS_FORMAT_LONG:
		wt_status_print(s);
		break;
	}

	return s->commitable;
}

static int is_a_merge(const struct commit *current_head)
{
	return !!(current_head->parents && current_head->parents->next);
}

static void export_one(const char *var, const char *s, const char *e, int hack)
{
	struct strbuf buf = STRBUF_INIT;
	if (hack)
		strbuf_addch(&buf, hack);
	strbuf_addf(&buf, "%.*s", (int)(e - s), s);
	setenv(var, buf.buf, 1);
	strbuf_release(&buf);
}

static int sane_ident_split(struct ident_split *person)
{
	if (!person->name_begin || !person->name_end ||
	    person->name_begin == person->name_end)
		return 0; /* no human readable name */
	if (!person->mail_begin || !person->mail_end ||
	    person->mail_begin == person->mail_end)
		return 0; /* no usable mail */
	if (!person->date_begin || !person->date_end ||
	    !person->tz_begin || !person->tz_end)
		return 0;
	return 1;
}

static int parse_force_date(const char *in, char *out, int len)
{
	if (len < 1)
		return -1;
	*out++ = '@';
	len--;

	if (parse_date(in, out, len) < 0) {
		int errors = 0;
		unsigned long t = approxidate_careful(in, &errors);
		if (errors)
			return -1;
		snprintf(out, len, "%lu", t);
	}

	return 0;
}

static void determine_author_info(struct strbuf *author_ident)
{
	char *name, *email, *date;
	struct ident_split author;
	char date_buf[64];

	name = getenv("GIT_AUTHOR_NAME");
	email = getenv("GIT_AUTHOR_EMAIL");
	date = getenv("GIT_AUTHOR_DATE");

	if (author_message) {
		const char *a, *lb, *rb, *eol;
		size_t len;

		a = strstr(author_message_buffer, "\nauthor ");
		if (!a)
			die(_("invalid commit: %s"), author_message);

		lb = strchrnul(a + strlen("\nauthor "), '<');
		rb = strchrnul(lb, '>');
		eol = strchrnul(rb, '\n');
		if (!*lb || !*rb || !*eol)
			die(_("invalid commit: %s"), author_message);

		if (lb == a + strlen("\nauthor "))
			/* \nauthor <foo@example.com> */
			name = xcalloc(1, 1);
		else
			name = xmemdupz(a + strlen("\nauthor "),
					(lb - strlen(" ") -
					 (a + strlen("\nauthor "))));
		email = xmemdupz(lb + strlen("<"), rb - (lb + strlen("<")));
		len = eol - (rb + strlen("> "));
		date = xmalloc(len + 2);
		*date = '@';
		memcpy(date + 1, rb + strlen("> "), len);
		date[len + 1] = '\0';
	}

	if (force_author) {
		const char *lb = strstr(force_author, " <");
		const char *rb = strchr(force_author, '>');

		if (!lb || !rb)
			die(_("malformed --author parameter"));
		name = xstrndup(force_author, lb - force_author);
		email = xstrndup(lb + 2, rb - (lb + 2));
	}

	if (force_date) {
		if (parse_force_date(force_date, date_buf, sizeof(date_buf)))
			die(_("invalid date format: %s"), force_date);
		date = date_buf;
	}

	strbuf_addstr(author_ident, fmt_ident(name, email, date, IDENT_STRICT));
	if (!split_ident_line(&author, author_ident->buf, author_ident->len) &&
	    sane_ident_split(&author)) {
		export_one("GIT_AUTHOR_NAME", author.name_begin, author.name_end, 0);
		export_one("GIT_AUTHOR_EMAIL", author.mail_begin, author.mail_end, 0);
		export_one("GIT_AUTHOR_DATE", author.date_begin, author.tz_end, '@');
	}
}

static void split_ident_or_die(struct ident_split *id, const struct strbuf *buf)
{
	if (split_ident_line(id, buf->buf, buf->len) ||
	    !sane_ident_split(id))
		die(_("Malformed ident string: '%s'"), buf->buf);
}

static int author_date_is_interesting(void)
{
	return author_message || force_date;
}

static void adjust_comment_line_char(const struct strbuf *sb)
{
	char candidates[] = "#;@!$%^&|:";
	char *candidate;
	const char *p;

	comment_line_char = candidates[0];
	if (!memchr(sb->buf, comment_line_char, sb->len))
		return;

	p = sb->buf;
	candidate = strchr(candidates, *p);
	if (candidate)
		*candidate = ' ';
	for (p = sb->buf; *p; p++) {
		if ((p[0] == '\n' || p[0] == '\r') && p[1]) {
			candidate = strchr(candidates, p[1]);
			if (candidate)
				*candidate = ' ';
		}
	}

	for (p = candidates; *p == ' '; p++)
		;
	if (!*p)
		die(_("unable to select a comment character that is not used\n"
		      "in the current commit message"));
	comment_line_char = *p;
}

static int prepare_to_commit(const char *index_file, const char *prefix,
			     struct commit *current_head,
			     struct wt_status *s,
			     struct strbuf *author_ident)
{
	struct stat statbuf;
	struct strbuf committer_ident = STRBUF_INIT;
	int commitable;
	struct strbuf sb = STRBUF_INIT;
	const char *hook_arg1 = NULL;
	const char *hook_arg2 = NULL;
	int clean_message_contents = (cleanup_mode != CLEANUP_NONE);
	int old_display_comment_prefix;

	/* This checks and barfs if author is badly specified */
	determine_author_info(author_ident);

	if (!no_verify && run_commit_hook(use_editor, index_file, "pre-commit", NULL))
		return 0;

	if (squash_message) {
		/*
		 * Insert the proper subject line before other commit
		 * message options add their content.
		 */
		if (use_message && !strcmp(use_message, squash_message))
			strbuf_addstr(&sb, "squash! ");
		else {
			struct pretty_print_context ctx = {0};
			struct commit *c;
			c = lookup_commit_reference_by_name(squash_message);
			if (!c)
				die(_("could not lookup commit %s"), squash_message);
			ctx.output_encoding = get_commit_output_encoding();
			format_commit_message(c, "squash! %s\n\n", &sb,
					      &ctx);
		}
	}

	if (message.len) {
		strbuf_addbuf(&sb, &message);
		hook_arg1 = "message";
	} else if (logfile && !strcmp(logfile, "-")) {
		if (isatty(0))
			fprintf(stderr, _("(reading log message from standard input)\n"));
		if (strbuf_read(&sb, 0, 0) < 0)
			die_errno(_("could not read log from standard input"));
		hook_arg1 = "message";
	} else if (logfile) {
		if (strbuf_read_file(&sb, logfile, 0) < 0)
			die_errno(_("could not read log file '%s'"),
				  logfile);
		hook_arg1 = "message";
	} else if (use_message) {
		char *buffer;
		buffer = strstr(use_message_buffer, "\n\n");
		if (buffer)
			strbuf_addstr(&sb, buffer + 2);
		hook_arg1 = "commit";
		hook_arg2 = use_message;
	} else if (fixup_message) {
		struct pretty_print_context ctx = {0};
		struct commit *commit;
		commit = lookup_commit_reference_by_name(fixup_message);
		if (!commit)
			die(_("could not lookup commit %s"), fixup_message);
		ctx.output_encoding = get_commit_output_encoding();
		format_commit_message(commit, "fixup! %s\n\n",
				      &sb, &ctx);
		hook_arg1 = "message";
	} else if (!stat(git_path("MERGE_MSG"), &statbuf)) {
		if (strbuf_read_file(&sb, git_path("MERGE_MSG"), 0) < 0)
			die_errno(_("could not read MERGE_MSG"));
		hook_arg1 = "merge";
	} else if (!stat(git_path("SQUASH_MSG"), &statbuf)) {
		if (strbuf_read_file(&sb, git_path("SQUASH_MSG"), 0) < 0)
			die_errno(_("could not read SQUASH_MSG"));
		hook_arg1 = "squash";
	} else if (template_file) {
		if (strbuf_read_file(&sb, template_file, 0) < 0)
			die_errno(_("could not read '%s'"), template_file);
		hook_arg1 = "template";
		clean_message_contents = 0;
	}

	/*
	 * The remaining cases don't modify the template message, but
	 * just set the argument(s) to the prepare-commit-msg hook.
	 */
	else if (whence == FROM_MERGE)
		hook_arg1 = "merge";
	else if (whence == FROM_CHERRY_PICK) {
		hook_arg1 = "commit";
		hook_arg2 = "CHERRY_PICK_HEAD";
	}

	if (squash_message) {
		/*
		 * If squash_commit was used for the commit subject,
		 * then we're possibly hijacking other commit log options.
		 * Reset the hook args to tell the real story.
		 */
		hook_arg1 = "message";
		hook_arg2 = "";
	}

	s->fp = fopen(git_path(commit_editmsg), "w");
	if (s->fp == NULL)
		die_errno(_("could not open '%s'"), git_path(commit_editmsg));

	/* Ignore status.displayCommentPrefix: we do need comments in COMMIT_EDITMSG. */
	old_display_comment_prefix = s->display_comment_prefix;
	s->display_comment_prefix = 1;

	/*
	 * Most hints are counter-productive when the commit has
	 * already started.
	 */
	s->hints = 0;

	if (clean_message_contents)
		stripspace(&sb, 0);

	if (signoff) {
		/*
		 * See if we have a Conflicts: block at the end. If yes, count
		 * its size, so we can ignore it.
		 */
		int ignore_footer = 0;
		int i, eol, previous = 0;
		const char *nl;

		for (i = 0; i < sb.len; i++) {
			nl = memchr(sb.buf + i, '\n', sb.len - i);
			if (nl)
				eol = nl - sb.buf;
			else
				eol = sb.len;
			if (starts_with(sb.buf + previous, "\nConflicts:\n")) {
				ignore_footer = sb.len - previous;
				break;
			}
			while (i < eol)
				i++;
			previous = eol;
		}

		append_signoff(&sb, ignore_footer, 0);
	}

	if (fwrite(sb.buf, 1, sb.len, s->fp) < sb.len)
		die_errno(_("could not write commit template"));

	if (auto_comment_line_char)
		adjust_comment_line_char(&sb);
	strbuf_release(&sb);

	/* This checks if committer ident is explicitly given */
	strbuf_addstr(&committer_ident, git_committer_info(IDENT_STRICT));
	if (use_editor && include_status) {
		int ident_shown = 0;
		int saved_color_setting;
		struct ident_split ci, ai;

		if (whence != FROM_COMMIT) {
			if (cleanup_mode == CLEANUP_SCISSORS)
				wt_status_add_cut_line(s->fp);
			status_printf_ln(s, GIT_COLOR_NORMAL,
			    whence == FROM_MERGE
				? _("\n"
					"It looks like you may be committing a merge.\n"
					"If this is not correct, please remove the file\n"
					"	%s\n"
					"and try again.\n")
				: _("\n"
					"It looks like you may be committing a cherry-pick.\n"
					"If this is not correct, please remove the file\n"
					"	%s\n"
					"and try again.\n"),
				git_path(whence == FROM_MERGE
					 ? "MERGE_HEAD"
					 : "CHERRY_PICK_HEAD"));
		}

		fprintf(s->fp, "\n");
		if (cleanup_mode == CLEANUP_ALL)
			status_printf(s, GIT_COLOR_NORMAL,
				_("Please enter the commit message for your changes."
				  " Lines starting\nwith '%c' will be ignored, and an empty"
				  " message aborts the commit.\n"), comment_line_char);
		else if (cleanup_mode == CLEANUP_SCISSORS && whence == FROM_COMMIT)
			wt_status_add_cut_line(s->fp);
		else /* CLEANUP_SPACE, that is. */
			status_printf(s, GIT_COLOR_NORMAL,
				_("Please enter the commit message for your changes."
				  " Lines starting\n"
				  "with '%c' will be kept; you may remove them"
				  " yourself if you want to.\n"
				  "An empty message aborts the commit.\n"), comment_line_char);
		if (only_include_assumed)
			status_printf_ln(s, GIT_COLOR_NORMAL,
					"%s", only_include_assumed);

		split_ident_or_die(&ai, author_ident);
		split_ident_or_die(&ci, &committer_ident);

		if (ident_cmp(&ai, &ci))
			status_printf_ln(s, GIT_COLOR_NORMAL,
				_("%s"
				"Author:    %.*s <%.*s>"),
				ident_shown++ ? "" : "\n",
				(int)(ai.name_end - ai.name_begin), ai.name_begin,
				(int)(ai.mail_end - ai.mail_begin), ai.mail_begin);

		if (author_date_is_interesting())
			status_printf_ln(s, GIT_COLOR_NORMAL,
				_("%s"
				"Date:      %s"),
				ident_shown++ ? "" : "\n",
				show_ident_date(&ai, DATE_NORMAL));

		if (!committer_ident_sufficiently_given())
			status_printf_ln(s, GIT_COLOR_NORMAL,
				_("%s"
				"Committer: %.*s <%.*s>"),
				ident_shown++ ? "" : "\n",
				(int)(ci.name_end - ci.name_begin), ci.name_begin,
				(int)(ci.mail_end - ci.mail_begin), ci.mail_begin);

		if (ident_shown)
			status_printf_ln(s, GIT_COLOR_NORMAL, "%s", "");

		saved_color_setting = s->use_color;
		s->use_color = 0;
		commitable = run_status(s->fp, index_file, prefix, 1, s);
		s->use_color = saved_color_setting;
	} else {
		unsigned char sha1[20];
		const char *parent = "HEAD";

		if (!active_nr && read_cache() < 0)
			die(_("Cannot read index"));

		if (amend)
			parent = "HEAD^1";

		if (get_sha1(parent, sha1))
			commitable = !!active_nr;
		else {
			/*
			 * Unless the user did explicitly request a submodule
			 * ignore mode by passing a command line option we do
			 * not ignore any changed submodule SHA-1s when
			 * comparing index and parent, no matter what is
			 * configured. Otherwise we won't commit any
			 * submodules which were manually staged, which would
			 * be really confusing.
			 */
			int diff_flags = DIFF_OPT_OVERRIDE_SUBMODULE_CONFIG;
			if (ignore_submodule_arg &&
			    !strcmp(ignore_submodule_arg, "all"))
				diff_flags |= DIFF_OPT_IGNORE_SUBMODULES;
			commitable = index_differs_from(parent, diff_flags);
		}
	}
	strbuf_release(&committer_ident);

	fclose(s->fp);

	/*
	 * Reject an attempt to record a non-merge empty commit without
	 * explicit --allow-empty. In the cherry-pick case, it may be
	 * empty due to conflict resolution, which the user should okay.
	 */
	if (!commitable && whence != FROM_MERGE && !allow_empty &&
	    !(amend && is_a_merge(current_head))) {
		s->display_comment_prefix = old_display_comment_prefix;
		run_status(stdout, index_file, prefix, 0, s);
		if (amend)
			fputs(_(empty_amend_advice), stderr);
		else if (whence == FROM_CHERRY_PICK) {
			fputs(_(empty_cherry_pick_advice), stderr);
			if (!sequencer_in_use)
				fputs(_(empty_cherry_pick_advice_single), stderr);
			else
				fputs(_(empty_cherry_pick_advice_multi), stderr);
		}
		return 0;
	}

	/*
	 * Re-read the index as pre-commit hook could have updated it,
	 * and write it out as a tree.  We must do this before we invoke
	 * the editor and after we invoke run_status above.
	 */
	discard_cache();
	read_cache_from(index_file);
	if (update_main_cache_tree(0)) {
		error(_("Error building trees"));
		return 0;
	}

	if (run_commit_hook(use_editor, index_file, "prepare-commit-msg",
			    git_path(commit_editmsg), hook_arg1, hook_arg2, NULL))
		return 0;

	if (use_editor) {
		char index[PATH_MAX];
		const char *env[2] = { NULL };
		env[0] =  index;
		snprintf(index, sizeof(index), "GIT_INDEX_FILE=%s", index_file);
		if (launch_editor(git_path(commit_editmsg), NULL, env)) {
			fprintf(stderr,
			_("Please supply the message using either -m or -F option.\n"));
			exit(1);
		}
	}

	if (!no_verify &&
	    run_commit_hook(use_editor, index_file, "commit-msg", git_path(commit_editmsg), NULL)) {
		return 0;
	}

	return 1;
}

static int rest_is_empty(struct strbuf *sb, int start)
{
	int i, eol;
	const char *nl;

	/* Check if the rest is just whitespace and Signed-of-by's. */
	for (i = start; i < sb->len; i++) {
		nl = memchr(sb->buf + i, '\n', sb->len - i);
		if (nl)
			eol = nl - sb->buf;
		else
			eol = sb->len;

		if (strlen(sign_off_header) <= eol - i &&
		    starts_with(sb->buf + i, sign_off_header)) {
			i = eol;
			continue;
		}
		while (i < eol)
			if (!isspace(sb->buf[i++]))
				return 0;
	}

	return 1;
}

/*
 * Find out if the message in the strbuf contains only whitespace and
 * Signed-off-by lines.
 */
static int message_is_empty(struct strbuf *sb)
{
	if (cleanup_mode == CLEANUP_NONE && sb->len)
		return 0;
	return rest_is_empty(sb, 0);
}

/*
 * See if the user edited the message in the editor or left what
 * was in the template intact
 */
static int template_untouched(struct strbuf *sb)
{
	struct strbuf tmpl = STRBUF_INIT;
	const char *start;

	if (cleanup_mode == CLEANUP_NONE && sb->len)
		return 0;

	if (!template_file || strbuf_read_file(&tmpl, template_file, 0) <= 0)
		return 0;

	stripspace(&tmpl, cleanup_mode == CLEANUP_ALL);
	if (!skip_prefix(sb->buf, tmpl.buf, &start))
		start = sb->buf;
	strbuf_release(&tmpl);
	return rest_is_empty(sb, start - sb->buf);
}

static const char *find_author_by_nickname(const char *name)
{
	struct rev_info revs;
	struct commit *commit;
	struct strbuf buf = STRBUF_INIT;
	struct string_list mailmap = STRING_LIST_INIT_NODUP;
	const char *av[20];
	int ac = 0;

	init_revisions(&revs, NULL);
	strbuf_addf(&buf, "--author=%s", name);
	av[++ac] = "--all";
	av[++ac] = "-i";
	av[++ac] = buf.buf;
	av[++ac] = NULL;
	setup_revisions(ac, av, &revs, NULL);
	revs.mailmap = &mailmap;
	read_mailmap(revs.mailmap, NULL);

	if (prepare_revision_walk(&revs))
		die(_("revision walk setup failed"));
	commit = get_revision(&revs);
	if (commit) {
		struct pretty_print_context ctx = {0};
		ctx.date_mode = DATE_NORMAL;
		strbuf_release(&buf);
		format_commit_message(commit, "%aN <%aE>", &buf, &ctx);
		clear_mailmap(&mailmap);
		return strbuf_detach(&buf, NULL);
	}
	die(_("No existing author found with '%s'"), name);
}


static void handle_untracked_files_arg(struct wt_status *s)
{
	if (!untracked_files_arg)
		; /* default already initialized */
	else if (!strcmp(untracked_files_arg, "no"))
		s->show_untracked_files = SHOW_NO_UNTRACKED_FILES;
	else if (!strcmp(untracked_files_arg, "normal"))
		s->show_untracked_files = SHOW_NORMAL_UNTRACKED_FILES;
	else if (!strcmp(untracked_files_arg, "all"))
		s->show_untracked_files = SHOW_ALL_UNTRACKED_FILES;
	else
		die(_("Invalid untracked files mode '%s'"), untracked_files_arg);
}

static const char *read_commit_message(const char *name)
{
	const char *out_enc;
	struct commit *commit;

	commit = lookup_commit_reference_by_name(name);
	if (!commit)
		die(_("could not lookup commit %s"), name);
	out_enc = get_commit_output_encoding();
	return logmsg_reencode(commit, NULL, out_enc);
}

/*
 * Enumerate what needs to be propagated when --porcelain
 * is not in effect here.
 */
static struct status_deferred_config {
	enum status_format status_format;
	int show_branch;
} status_deferred_config = {
	STATUS_FORMAT_UNSPECIFIED,
	-1 /* unspecified */
};

static void finalize_deferred_config(struct wt_status *s)
{
	int use_deferred_config = (status_format != STATUS_FORMAT_PORCELAIN &&
				   !s->null_termination);

	if (s->null_termination) {
		if (status_format == STATUS_FORMAT_NONE ||
		    status_format == STATUS_FORMAT_UNSPECIFIED)
			status_format = STATUS_FORMAT_PORCELAIN;
		else if (status_format == STATUS_FORMAT_LONG)
			die(_("--long and -z are incompatible"));
	}

	if (use_deferred_config && status_format == STATUS_FORMAT_UNSPECIFIED)
		status_format = status_deferred_config.status_format;
	if (status_format == STATUS_FORMAT_UNSPECIFIED)
		status_format = STATUS_FORMAT_NONE;

	if (use_deferred_config && s->show_branch < 0)
		s->show_branch = status_deferred_config.show_branch;
	if (s->show_branch < 0)
		s->show_branch = 0;
}

static int parse_and_validate_options(int argc, const char *argv[],
				      const struct option *options,
				      const char * const usage[],
				      const char *prefix,
				      struct commit *current_head,
				      struct wt_status *s)
{
	int f = 0;

	argc = parse_options(argc, argv, prefix, options, usage, 0);
	finalize_deferred_config(s);

	if (force_author && !strchr(force_author, '>'))
		force_author = find_author_by_nickname(force_author);

	if (force_author && renew_authorship)
		die(_("Using both --reset-author and --author does not make sense"));

	if (logfile || have_option_m || use_message || fixup_message)
		use_editor = 0;
	if (0 <= edit_flag)
		use_editor = edit_flag;

	/* Sanity check options */
	if (amend && !current_head)
		die(_("You have nothing to amend."));
	if (amend && whence != FROM_COMMIT) {
		if (whence == FROM_MERGE)
			die(_("You are in the middle of a merge -- cannot amend."));
		else if (whence == FROM_CHERRY_PICK)
			die(_("You are in the middle of a cherry-pick -- cannot amend."));
	}
	if (fixup_message && squash_message)
		die(_("Options --squash and --fixup cannot be used together"));
	if (use_message)
		f++;
	if (edit_message)
		f++;
	if (fixup_message)
		f++;
	if (logfile)
		f++;
	if (f > 1)
		die(_("Only one of -c/-C/-F/--fixup can be used."));
	if (message.len && f > 0)
		die((_("Option -m cannot be combined with -c/-C/-F/--fixup.")));
	if (f || message.len)
		template_file = NULL;
	if (edit_message)
		use_message = edit_message;
	if (amend && !use_message && !fixup_message)
		use_message = "HEAD";
	if (!use_message && whence != FROM_CHERRY_PICK && renew_authorship)
		die(_("--reset-author can be used only with -C, -c or --amend."));
	if (use_message) {
		use_message_buffer = read_commit_message(use_message);
		if (!renew_authorship) {
			author_message = use_message;
			author_message_buffer = use_message_buffer;
		}
	}
	if (whence == FROM_CHERRY_PICK && !renew_authorship) {
		author_message = "CHERRY_PICK_HEAD";
		author_message_buffer = read_commit_message(author_message);
	}

	if (patch_interactive)
		interactive = 1;

	if (also + only + all + interactive > 1)
		die(_("Only one of --include/--only/--all/--interactive/--patch can be used."));
	if (argc == 0 && (also || (only && !amend)))
		die(_("No paths with --include/--only does not make sense."));
	if (argc == 0 && only && amend)
		only_include_assumed = _("Clever... amending the last one with dirty index.");
	if (argc > 0 && !also && !only)
		only_include_assumed = _("Explicit paths specified without -i or -o; assuming --only paths...");
	if (!cleanup_arg || !strcmp(cleanup_arg, "default"))
		cleanup_mode = use_editor ? CLEANUP_ALL : CLEANUP_SPACE;
	else if (!strcmp(cleanup_arg, "verbatim"))
		cleanup_mode = CLEANUP_NONE;
	else if (!strcmp(cleanup_arg, "whitespace"))
		cleanup_mode = CLEANUP_SPACE;
	else if (!strcmp(cleanup_arg, "strip"))
		cleanup_mode = CLEANUP_ALL;
	else if (!strcmp(cleanup_arg, "scissors"))
		cleanup_mode = use_editor ? CLEANUP_SCISSORS : CLEANUP_SPACE;
	else
		die(_("Invalid cleanup mode %s"), cleanup_arg);

	handle_untracked_files_arg(s);

	if (all && argc > 0)
		die(_("Paths with -a does not make sense."));

	if (status_format != STATUS_FORMAT_NONE)
		dry_run = 1;

	return argc;
}

static int dry_run_commit(int argc, const char **argv, const char *prefix,
			  const struct commit *current_head, struct wt_status *s)
{
	int commitable;
	const char *index_file;

	index_file = prepare_index(argc, argv, prefix, current_head, 1);
	commitable = run_status(stdout, index_file, prefix, 0, s);
	rollback_index_files();

	return commitable ? 0 : 1;
}

static int parse_status_slot(const char *var, int offset)
{
	if (!strcasecmp(var+offset, "header"))
		return WT_STATUS_HEADER;
	if (!strcasecmp(var+offset, "branch"))
		return WT_STATUS_ONBRANCH;
	if (!strcasecmp(var+offset, "updated")
		|| !strcasecmp(var+offset, "added"))
		return WT_STATUS_UPDATED;
	if (!strcasecmp(var+offset, "changed"))
		return WT_STATUS_CHANGED;
	if (!strcasecmp(var+offset, "untracked"))
		return WT_STATUS_UNTRACKED;
	if (!strcasecmp(var+offset, "nobranch"))
		return WT_STATUS_NOBRANCH;
	if (!strcasecmp(var+offset, "unmerged"))
		return WT_STATUS_UNMERGED;
	return -1;
}

static int git_status_config(const char *k, const char *v, void *cb)
{
	struct wt_status *s = cb;

	if (starts_with(k, "column."))
		return git_column_config(k, v, "status", &s->colopts);
	if (!strcmp(k, "status.submodulesummary")) {
		int is_bool;
		s->submodule_summary = git_config_bool_or_int(k, v, &is_bool);
		if (is_bool && s->submodule_summary)
			s->submodule_summary = -1;
		return 0;
	}
	if (!strcmp(k, "status.short")) {
		if (git_config_bool(k, v))
			status_deferred_config.status_format = STATUS_FORMAT_SHORT;
		else
			status_deferred_config.status_format = STATUS_FORMAT_NONE;
		return 0;
	}
	if (!strcmp(k, "status.branch")) {
		status_deferred_config.show_branch = git_config_bool(k, v);
		return 0;
	}
	if (!strcmp(k, "status.color") || !strcmp(k, "color.status")) {
		s->use_color = git_config_colorbool(k, v);
		return 0;
	}
	if (!strcmp(k, "status.displaycommentprefix")) {
		s->display_comment_prefix = git_config_bool(k, v);
		return 0;
	}
	if (starts_with(k, "status.color.") || starts_with(k, "color.status.")) {
		int slot = parse_status_slot(k, 13);
		if (slot < 0)
			return 0;
		if (!v)
			return config_error_nonbool(k);
		color_parse(v, k, s->color_palette[slot]);
		return 0;
	}
	if (!strcmp(k, "status.relativepaths")) {
		s->relative_paths = git_config_bool(k, v);
		return 0;
	}
	if (!strcmp(k, "status.showuntrackedfiles")) {
		if (!v)
			return config_error_nonbool(k);
		else if (!strcmp(v, "no"))
			s->show_untracked_files = SHOW_NO_UNTRACKED_FILES;
		else if (!strcmp(v, "normal"))
			s->show_untracked_files = SHOW_NORMAL_UNTRACKED_FILES;
		else if (!strcmp(v, "all"))
			s->show_untracked_files = SHOW_ALL_UNTRACKED_FILES;
		else
			return error(_("Invalid untracked files mode '%s'"), v);
		return 0;
	}
	return git_diff_ui_config(k, v, NULL);
}

int cmd_status(int argc, const char **argv, const char *prefix)
{
	static struct wt_status s;
	int fd;
	unsigned char sha1[20];
	static struct option builtin_status_options[] = {
		OPT__VERBOSE(&verbose, N_("be verbose")),
		OPT_SET_INT('s', "short", &status_format,
			    N_("show status concisely"), STATUS_FORMAT_SHORT),
		OPT_BOOL('b', "branch", &s.show_branch,
			 N_("show branch information")),
		OPT_SET_INT(0, "porcelain", &status_format,
			    N_("machine-readable output"),
			    STATUS_FORMAT_PORCELAIN),
		OPT_SET_INT(0, "long", &status_format,
			    N_("show status in long format (default)"),
			    STATUS_FORMAT_LONG),
		OPT_BOOL('z', "null", &s.null_termination,
			 N_("terminate entries with NUL")),
		{ OPTION_STRING, 'u', "untracked-files", &untracked_files_arg,
		  N_("mode"),
		  N_("show untracked files, optional modes: all, normal, no. (Default: all)"),
		  PARSE_OPT_OPTARG, NULL, (intptr_t)"all" },
		OPT_BOOL(0, "ignored", &show_ignored_in_status,
			 N_("show ignored files")),
		{ OPTION_STRING, 0, "ignore-submodules", &ignore_submodule_arg, N_("when"),
		  N_("ignore changes to submodules, optional when: all, dirty, untracked. (Default: all)"),
		  PARSE_OPT_OPTARG, NULL, (intptr_t)"all" },
		OPT_COLUMN(0, "column", &s.colopts, N_("list untracked files in columns")),
		OPT_END(),
	};

	if (argc == 2 && !strcmp(argv[1], "-h"))
		usage_with_options(builtin_status_usage, builtin_status_options);

	status_init_config(&s, git_status_config);
	argc = parse_options(argc, argv, prefix,
			     builtin_status_options,
			     builtin_status_usage, 0);
	finalize_colopts(&s.colopts, -1);
	finalize_deferred_config(&s);

	handle_untracked_files_arg(&s);
	if (show_ignored_in_status)
		s.show_ignored_files = 1;
	parse_pathspec(&s.pathspec, 0,
		       PATHSPEC_PREFER_FULL,
		       prefix, argv);

	read_cache_preload(&s.pathspec);
	refresh_index(&the_index, REFRESH_QUIET|REFRESH_UNMERGED, &s.pathspec, NULL, NULL);

	fd = hold_locked_index(&index_lock, 0);
	if (0 <= fd)
		update_index_if_able(&the_index, &index_lock);

	s.is_initial = get_sha1(s.reference, sha1) ? 1 : 0;
	s.ignore_submodule_arg = ignore_submodule_arg;
	wt_status_collect(&s);

	if (s.relative_paths)
		s.prefix = prefix;

	switch (status_format) {
	case STATUS_FORMAT_SHORT:
		wt_shortstatus_print(&s);
		break;
	case STATUS_FORMAT_PORCELAIN:
		wt_porcelain_print(&s);
		break;
	case STATUS_FORMAT_UNSPECIFIED:
		die("BUG: finalize_deferred_config() should have been called");
		break;
	case STATUS_FORMAT_NONE:
	case STATUS_FORMAT_LONG:
		s.verbose = verbose;
		s.ignore_submodule_arg = ignore_submodule_arg;
		wt_status_print(&s);
		break;
	}
	return 0;
}

static const char *implicit_ident_advice(void)
{
	char *user_config = NULL;
	char *xdg_config = NULL;
	int config_exists;

	home_config_paths(&user_config, &xdg_config, "config");
	config_exists = file_exists(user_config) || file_exists(xdg_config);
	free(user_config);
	free(xdg_config);

	if (config_exists)
		return _(implicit_ident_advice_config);
	else
		return _(implicit_ident_advice_noconfig);

}

static void print_summary(const char *prefix, const unsigned char *sha1,
			  int initial_commit)
{
	struct rev_info rev;
	struct commit *commit;
	struct strbuf format = STRBUF_INIT;
	unsigned char junk_sha1[20];
	const char *head;
	struct pretty_print_context pctx = {0};
	struct strbuf author_ident = STRBUF_INIT;
	struct strbuf committer_ident = STRBUF_INIT;

	commit = lookup_commit(sha1);
	if (!commit)
		die(_("couldn't look up newly created commit"));
	if (parse_commit(commit))
		die(_("could not parse newly created commit"));

	strbuf_addstr(&format, "format:%h] %s");

	format_commit_message(commit, "%an <%ae>", &author_ident, &pctx);
	format_commit_message(commit, "%cn <%ce>", &committer_ident, &pctx);
	if (strbuf_cmp(&author_ident, &committer_ident)) {
		strbuf_addstr(&format, "\n Author: ");
		strbuf_addbuf_percentquote(&format, &author_ident);
	}
	if (author_date_is_interesting()) {
		struct strbuf date = STRBUF_INIT;
		format_commit_message(commit, "%ad", &date, &pctx);
		strbuf_addstr(&format, "\n Date: ");
		strbuf_addbuf_percentquote(&format, &date);
		strbuf_release(&date);
	}
	if (!committer_ident_sufficiently_given()) {
		strbuf_addstr(&format, "\n Committer: ");
		strbuf_addbuf_percentquote(&format, &committer_ident);
		if (advice_implicit_identity) {
			strbuf_addch(&format, '\n');
			strbuf_addstr(&format, implicit_ident_advice());
		}
	}
	strbuf_release(&author_ident);
	strbuf_release(&committer_ident);

	init_revisions(&rev, prefix);
	setup_revisions(0, NULL, &rev, NULL);

	rev.diff = 1;
	rev.diffopt.output_format =
		DIFF_FORMAT_SHORTSTAT | DIFF_FORMAT_SUMMARY;

	rev.verbose_header = 1;
	rev.show_root_diff = 1;
	get_commit_format(format.buf, &rev);
	rev.always_show_header = 0;
	rev.diffopt.detect_rename = 1;
	rev.diffopt.break_opt = 0;
	diff_setup_done(&rev.diffopt);

	head = resolve_ref_unsafe("HEAD", junk_sha1, 0, NULL);
	printf("[%s%s ",
		starts_with(head, "refs/heads/") ?
			head + 11 :
			!strcmp(head, "HEAD") ?
				_("detached HEAD") :
				head,
		initial_commit ? _(" (root-commit)") : "");

	if (!log_tree_commit(&rev, commit)) {
		rev.always_show_header = 1;
		rev.use_terminator = 1;
		log_tree_commit(&rev, commit);
	}

	strbuf_release(&format);
}

static int git_commit_config(const char *k, const char *v, void *cb)
{
	struct wt_status *s = cb;
	int status;

	if (!strcmp(k, "commit.template"))
		return git_config_pathname(&template_file, k, v);
	if (!strcmp(k, "commit.status")) {
		include_status = git_config_bool(k, v);
		return 0;
	}
	if (!strcmp(k, "commit.cleanup"))
		return git_config_string(&cleanup_arg, k, v);
	if (!strcmp(k, "commit.gpgsign")) {
		sign_commit = git_config_bool(k, v) ? "" : NULL;
		return 0;
	}

	status = git_gpg_config(k, v, NULL);
	if (status)
		return status;
	return git_status_config(k, v, s);
}

static int run_rewrite_hook(const unsigned char *oldsha1,
			    const unsigned char *newsha1)
{
	/* oldsha1 SP newsha1 LF NUL */
	static char buf[2*40 + 3];
	struct child_process proc = CHILD_PROCESS_INIT;
	const char *argv[3];
	int code;
	size_t n;

	argv[0] = find_hook("post-rewrite");
	if (!argv[0])
		return 0;

	argv[1] = "amend";
	argv[2] = NULL;

	proc.argv = argv;
	proc.in = -1;
	proc.stdout_to_stderr = 1;

	code = start_command(&proc);
	if (code)
		return code;
	n = snprintf(buf, sizeof(buf), "%s %s\n",
		     sha1_to_hex(oldsha1), sha1_to_hex(newsha1));
	write_in_full(proc.in, buf, n);
	close(proc.in);
	return finish_command(&proc);
}

int run_commit_hook(int editor_is_used, const char *index_file, const char *name, ...)
{
	const char *hook_env[3] =  { NULL };
	char index[PATH_MAX];
	va_list args;
	int ret;

	snprintf(index, sizeof(index), "GIT_INDEX_FILE=%s", index_file);
	hook_env[0] = index;

	/*
	 * Let the hook know that no editor will be launched.
	 */
	if (!editor_is_used)
		hook_env[1] = "GIT_EDITOR=:";

	va_start(args, name);
	ret = run_hook_ve(hook_env, name, args);
	va_end(args);

	return ret;
}

int cmd_commit(int argc, const char **argv, const char *prefix)
{
	static struct wt_status s;
	static struct option builtin_commit_options[] = {
		OPT__QUIET(&quiet, N_("suppress summary after successful commit")),
		OPT__VERBOSE(&verbose, N_("show diff in commit message template")),

		OPT_GROUP(N_("Commit message options")),
		OPT_FILENAME('F', "file", &logfile, N_("read message from file")),
		OPT_STRING(0, "author", &force_author, N_("author"), N_("override author for commit")),
		OPT_STRING(0, "date", &force_date, N_("date"), N_("override date for commit")),
		OPT_CALLBACK('m', "message", &message, N_("message"), N_("commit message"), opt_parse_m),
		OPT_STRING('c', "reedit-message", &edit_message, N_("commit"), N_("reuse and edit message from specified commit")),
		OPT_STRING('C', "reuse-message", &use_message, N_("commit"), N_("reuse message from specified commit")),
		OPT_STRING(0, "fixup", &fixup_message, N_("commit"), N_("use autosquash formatted message to fixup specified commit")),
		OPT_STRING(0, "squash", &squash_message, N_("commit"), N_("use autosquash formatted message to squash specified commit")),
		OPT_BOOL(0, "reset-author", &renew_authorship, N_("the commit is authored by me now (used with -C/-c/--amend)")),
		OPT_BOOL('s', "signoff", &signoff, N_("add Signed-off-by:")),
		OPT_FILENAME('t', "template", &template_file, N_("use specified template file")),
		OPT_BOOL('e', "edit", &edit_flag, N_("force edit of commit")),
		OPT_STRING(0, "cleanup", &cleanup_arg, N_("default"), N_("how to strip spaces and #comments from message")),
		OPT_BOOL(0, "status", &include_status, N_("include status in commit message template")),
		{ OPTION_STRING, 'S', "gpg-sign", &sign_commit, N_("key-id"),
		  N_("GPG sign commit"), PARSE_OPT_OPTARG, NULL, (intptr_t) "" },
		/* end commit message options */

		OPT_GROUP(N_("Commit contents options")),
		OPT_BOOL('a', "all", &all, N_("commit all changed files")),
		OPT_BOOL('i', "include", &also, N_("add specified files to index for commit")),
		OPT_BOOL(0, "interactive", &interactive, N_("interactively add files")),
		OPT_BOOL('p', "patch", &patch_interactive, N_("interactively add changes")),
		OPT_BOOL('o', "only", &only, N_("commit only specified files")),
		OPT_BOOL('n', "no-verify", &no_verify, N_("bypass pre-commit hook")),
		OPT_BOOL(0, "dry-run", &dry_run, N_("show what would be committed")),
		OPT_SET_INT(0, "short", &status_format, N_("show status concisely"),
			    STATUS_FORMAT_SHORT),
		OPT_BOOL(0, "branch", &s.show_branch, N_("show branch information")),
		OPT_SET_INT(0, "porcelain", &status_format,
			    N_("machine-readable output"), STATUS_FORMAT_PORCELAIN),
		OPT_SET_INT(0, "long", &status_format,
			    N_("show status in long format (default)"),
			    STATUS_FORMAT_LONG),
		OPT_BOOL('z', "null", &s.null_termination,
			 N_("terminate entries with NUL")),
		OPT_BOOL(0, "amend", &amend, N_("amend previous commit")),
		OPT_BOOL(0, "no-post-rewrite", &no_post_rewrite, N_("bypass post-rewrite hook")),
		{ OPTION_STRING, 'u', "untracked-files", &untracked_files_arg, N_("mode"), N_("show untracked files, optional modes: all, normal, no. (Default: all)"), PARSE_OPT_OPTARG, NULL, (intptr_t)"all" },
		/* end commit contents options */

		OPT_HIDDEN_BOOL(0, "allow-empty", &allow_empty,
				N_("ok to record an empty change")),
		OPT_HIDDEN_BOOL(0, "allow-empty-message", &allow_empty_message,
				N_("ok to record a change with an empty message")),

		OPT_END()
	};

	struct strbuf sb = STRBUF_INIT;
	struct strbuf author_ident = STRBUF_INIT;
	const char *index_file, *reflog_msg;
	char *nl;
	unsigned char sha1[20];
	struct commit_list *parents = NULL, **pptr = &parents;
	struct stat statbuf;
	struct commit *current_head = NULL;
	struct commit_extra_header *extra = NULL;
	struct ref_transaction *transaction;
	struct strbuf err = STRBUF_INIT;

	if (argc == 2 && !strcmp(argv[1], "-h"))
		usage_with_options(builtin_commit_usage, builtin_commit_options);

	status_init_config(&s, git_commit_config);
	status_format = STATUS_FORMAT_NONE; /* Ignore status.short */
	s.colopts = 0;

	if (get_sha1("HEAD", sha1))
		current_head = NULL;
	else {
		current_head = lookup_commit_or_die(sha1, "HEAD");
		if (parse_commit(current_head))
			die(_("could not parse HEAD commit"));
	}
	argc = parse_and_validate_options(argc, argv, builtin_commit_options,
					  builtin_commit_usage,
					  prefix, current_head, &s);
	if (dry_run)
		return dry_run_commit(argc, argv, prefix, current_head, &s);
	index_file = prepare_index(argc, argv, prefix, current_head, 0);

	/* Set up everything for writing the commit object.  This includes
	   running hooks, writing the trees, and interacting with the user.  */
	if (!prepare_to_commit(index_file, prefix,
			       current_head, &s, &author_ident)) {
		rollback_index_files();
		return 1;
	}

	/* Determine parents */
	reflog_msg = getenv("GIT_REFLOG_ACTION");
	if (!current_head) {
		if (!reflog_msg)
			reflog_msg = "commit (initial)";
	} else if (amend) {
		struct commit_list *c;

		if (!reflog_msg)
			reflog_msg = "commit (amend)";
		for (c = current_head->parents; c; c = c->next)
			pptr = &commit_list_insert(c->item, pptr)->next;
	} else if (whence == FROM_MERGE) {
		struct strbuf m = STRBUF_INIT;
		FILE *fp;
		int allow_fast_forward = 1;

		if (!reflog_msg)
			reflog_msg = "commit (merge)";
		pptr = &commit_list_insert(current_head, pptr)->next;
		fp = fopen(git_path("MERGE_HEAD"), "r");
		if (fp == NULL)
			die_errno(_("could not open '%s' for reading"),
				  git_path("MERGE_HEAD"));
		while (strbuf_getline(&m, fp, '\n') != EOF) {
			struct commit *parent;

			parent = get_merge_parent(m.buf);
			if (!parent)
				die(_("Corrupt MERGE_HEAD file (%s)"), m.buf);
			pptr = &commit_list_insert(parent, pptr)->next;
		}
		fclose(fp);
		strbuf_release(&m);
		if (!stat(git_path("MERGE_MODE"), &statbuf)) {
			if (strbuf_read_file(&sb, git_path("MERGE_MODE"), 0) < 0)
				die_errno(_("could not read MERGE_MODE"));
			if (!strcmp(sb.buf, "no-ff"))
				allow_fast_forward = 0;
		}
		if (allow_fast_forward)
			parents = reduce_heads(parents);
	} else {
		if (!reflog_msg)
			reflog_msg = (whence == FROM_CHERRY_PICK)
					? "commit (cherry-pick)"
					: "commit";
		pptr = &commit_list_insert(current_head, pptr)->next;
	}

	/* Finally, get the commit message */
	strbuf_reset(&sb);
	if (strbuf_read_file(&sb, git_path(commit_editmsg), 0) < 0) {
		int saved_errno = errno;
		rollback_index_files();
		die(_("could not read commit message: %s"), strerror(saved_errno));
	}

	if (verbose || /* Truncate the message just before the diff, if any. */
	    cleanup_mode == CLEANUP_SCISSORS)
		wt_status_truncate_message_at_cut_line(&sb);

	if (cleanup_mode != CLEANUP_NONE)
		stripspace(&sb, cleanup_mode == CLEANUP_ALL);
	if (template_untouched(&sb) && !allow_empty_message) {
		rollback_index_files();
		fprintf(stderr, _("Aborting commit; you did not edit the message.\n"));
		exit(1);
	}
	if (message_is_empty(&sb) && !allow_empty_message) {
		rollback_index_files();
		fprintf(stderr, _("Aborting commit due to empty commit message.\n"));
		exit(1);
	}

	if (amend) {
		const char *exclude_gpgsig[2] = { "gpgsig", NULL };
		extra = read_commit_extra_headers(current_head, exclude_gpgsig);
	} else {
		struct commit_extra_header **tail = &extra;
		append_merge_tag_headers(parents, &tail);
	}

	if (commit_tree_extended(sb.buf, sb.len, active_cache_tree->sha1,
			 parents, sha1, author_ident.buf, sign_commit, extra)) {
		rollback_index_files();
		die(_("failed to write commit object"));
	}
	strbuf_release(&author_ident);
	free_commit_extra_headers(extra);

	nl = strchr(sb.buf, '\n');
	if (nl)
		strbuf_setlen(&sb, nl + 1 - sb.buf);
	else
		strbuf_addch(&sb, '\n');
	strbuf_insert(&sb, 0, reflog_msg, strlen(reflog_msg));
	strbuf_insert(&sb, strlen(reflog_msg), ": ", 2);

	transaction = ref_transaction_begin(&err);
	if (!transaction ||
	    ref_transaction_update(transaction, "HEAD", sha1,
				   current_head
				   ? current_head->object.sha1 : NULL,
				   0, !!current_head, &err) ||
	    ref_transaction_commit(transaction, sb.buf, &err)) {
		rollback_index_files();
		die("%s", err.buf);
	}
	ref_transaction_free(transaction);

	unlink(git_path("CHERRY_PICK_HEAD"));
	unlink(git_path("REVERT_HEAD"));
	unlink(git_path("MERGE_HEAD"));
	unlink(git_path("MERGE_MSG"));
	unlink(git_path("MERGE_MODE"));
	unlink(git_path("SQUASH_MSG"));

	if (commit_index_files())
		die (_("Repository has been updated, but unable to write\n"
		     "new_index file. Check that disk is not full or quota is\n"
		     "not exceeded, and then \"git reset HEAD\" to recover."));

	rerere(0);
	run_commit_hook(use_editor, get_index_file(), "post-commit", NULL);
	if (amend && !no_post_rewrite) {
		struct notes_rewrite_cfg *cfg;
		cfg = init_copy_notes_for_rewrite("amend");
		if (cfg) {
			/* we are amending, so current_head is not NULL */
			copy_note_for_rewrite(cfg, current_head->object.sha1, sha1);
			finish_copy_notes_for_rewrite(cfg, "Notes added by 'git commit --amend'");
		}
		run_rewrite_hook(current_head->object.sha1, sha1);
	}
	if (!quiet)
		print_summary(prefix, sha1, !current_head);

	strbuf_release(&err);
	return 0;
}<|MERGE_RESOLUTION|>--- conflicted
+++ resolved
@@ -354,14 +354,10 @@
 		discard_cache();
 		read_cache_from(index_lock.filename);
 		if (update_main_cache_tree(WRITE_TREE_SILENT) == 0) {
-			fd = open(index_lock.filename, O_WRONLY);
-			if (fd >= 0)
-				if (write_cache(fd, active_cache, active_nr) < 0)
-					die(_("unable to write index file"));
-				else
-					close_lock_file(&index_lock);
-			else
+			if (reopen_lock_file(&index_lock) < 0)
 				die(_("unable to write index file"));
+			if (write_locked_index(&the_index, &index_lock, CLOSE_LOCK))
+				die(_("unable to update temporary index"));
 		} else
 			warning(_("Failed to update main cache tree"));
 
@@ -407,16 +403,11 @@
 		if (active_cache_changed
 		    || !cache_tree_fully_valid(active_cache_tree)) {
 			update_main_cache_tree(WRITE_TREE_SILENT);
-<<<<<<< HEAD
-			if (write_locked_index(&the_index, &index_lock,
-					       COMMIT_LOCK))
-=======
 			active_cache_changed = 1;
 		}
 		if (active_cache_changed) {
-			if (write_cache(fd, active_cache, active_nr) ||
-			    commit_locked_index(&index_lock))
->>>>>>> 4ed115e9
+			if (write_locked_index(&the_index, &index_lock,
+					       COMMIT_LOCK))
 				die(_("unable to write new_index file"));
 		} else {
 			rollback_lock_file(&index_lock);
@@ -464,13 +455,8 @@
 	hold_locked_index(&index_lock, 1);
 	add_remove_files(&partial);
 	refresh_cache(REFRESH_QUIET);
-<<<<<<< HEAD
+	update_main_cache_tree(WRITE_TREE_SILENT);
 	if (write_locked_index(&the_index, &index_lock, CLOSE_LOCK))
-=======
-	update_main_cache_tree(WRITE_TREE_SILENT);
-	if (write_cache(fd, active_cache, active_nr) ||
-	    close_lock_file(&index_lock))
->>>>>>> 4ed115e9
 		die(_("unable to write new_index file"));
 
 	hold_lock_file_for_update(&false_lock,
