#include "builtin.h"
#include "cache.h"
#include "attr.h"
#include "object.h"
#include "blob.h"
#include "commit.h"
#include "tag.h"
#include "tree.h"
#include "delta.h"
#include "pack.h"
#include "pack-revindex.h"
#include "csum-file.h"
#include "tree-walk.h"
#include "diff.h"
#include "revision.h"
#include "list-objects.h"
#include "progress.h"
#include "refs.h"

#ifdef THREADED_DELTA_SEARCH
#include "thread-utils.h"
#include <pthread.h>
#endif

static const char pack_usage[] = "\
git pack-objects [{ -q | --progress | --all-progress }] \n\
	[--max-pack-size=N] [--local] [--incremental] \n\
	[--window=N] [--window-memory=N] [--depth=N] \n\
	[--no-reuse-delta] [--no-reuse-object] [--delta-base-offset] \n\
	[--threads=N] [--non-empty] [--revs [--unpacked | --all]*] [--reflog] \n\
	[--stdout | base-name] [--include-tag] \n\
	[--keep-unreachable | --unpack-unreachable] \n\
	[<ref-list | <object-list]";

struct object_entry {
	struct pack_idx_entry idx;
	unsigned long size;	/* uncompressed size */
	struct packed_git *in_pack; 	/* already in pack */
	off_t in_pack_offset;
	struct object_entry *delta;	/* delta base object */
	struct object_entry *delta_child; /* deltified objects who bases me */
	struct object_entry *delta_sibling; /* other deltified objects who
					     * uses the same base as me
					     */
	void *delta_data;	/* cached delta (uncompressed) */
	unsigned long delta_size;	/* delta data size (uncompressed) */
	unsigned long z_delta_size;	/* delta data size (compressed) */
	unsigned int hash;	/* name hint hash */
	enum object_type type;
	enum object_type in_pack_type;	/* could be delta */
	unsigned char in_pack_header_size;
	unsigned char preferred_base; /* we do not pack this, but is available
				       * to be used as the base object to delta
				       * objects against.
				       */
	unsigned char no_try_delta;
};

/*
 * Objects we are going to pack are collected in objects array (dynamically
 * expanded).  nr_objects & nr_alloc controls this array.  They are stored
 * in the order we see -- typically rev-list --objects order that gives us
 * nice "minimum seek" order.
 */
static struct object_entry *objects;
static struct pack_idx_entry **written_list;
static uint32_t nr_objects, nr_alloc, nr_result, nr_written;

static int non_empty;
static int reuse_delta = 1, reuse_object = 1;
static int keep_unreachable, unpack_unreachable, include_tag;
static int local;
static int incremental;
static int ignore_packed_keep;
static int allow_ofs_delta;
static const char *base_name;
static int progress = 1;
static int window = 10;
static uint32_t pack_size_limit, pack_size_limit_cfg;
static int depth = 50;
static int delta_search_threads;
static int pack_to_stdout;
static int num_preferred_base;
static struct progress *progress_state;
static int pack_compression_level = Z_DEFAULT_COMPRESSION;
static int pack_compression_seen;

static unsigned long delta_cache_size = 0;
static unsigned long max_delta_cache_size = 0;
static unsigned long cache_max_small_delta_size = 1000;

static unsigned long window_memory_limit = 0;

/*
 * The object names in objects array are hashed with this hashtable,
 * to help looking up the entry by object name.
 * This hashtable is built after all the objects are seen.
 */
static int *object_ix;
static int object_ix_hashsz;

/*
 * stats
 */
static uint32_t written, written_delta;
static uint32_t reused, reused_delta;


static void *get_delta(struct object_entry *entry)
{
	unsigned long size, base_size, delta_size;
	void *buf, *base_buf, *delta_buf;
	enum object_type type;

	buf = read_sha1_file(entry->idx.sha1, &type, &size);
	if (!buf)
		die("unable to read %s", sha1_to_hex(entry->idx.sha1));
	base_buf = read_sha1_file(entry->delta->idx.sha1, &type, &base_size);
	if (!base_buf)
		die("unable to read %s", sha1_to_hex(entry->delta->idx.sha1));
	delta_buf = diff_delta(base_buf, base_size,
			       buf, size, &delta_size, 0);
	if (!delta_buf || delta_size != entry->delta_size)
		die("delta size changed");
	free(buf);
	free(base_buf);
	return delta_buf;
}

static unsigned long do_compress(void **pptr, unsigned long size)
{
	z_stream stream;
	void *in, *out;
	unsigned long maxsize;

	memset(&stream, 0, sizeof(stream));
	deflateInit(&stream, pack_compression_level);
	maxsize = deflateBound(&stream, size);

	in = *pptr;
	out = xmalloc(maxsize);
	*pptr = out;

	stream.next_in = in;
	stream.avail_in = size;
	stream.next_out = out;
	stream.avail_out = maxsize;
	while (deflate(&stream, Z_FINISH) == Z_OK)
		; /* nothing */
	deflateEnd(&stream);

	free(in);
	return stream.total_out;
}

/*
 * The per-object header is a pretty dense thing, which is
 *  - first byte: low four bits are "size", then three bits of "type",
 *    and the high bit is "size continues".
 *  - each byte afterwards: low seven bits are size continuation,
 *    with the high bit being "size continues"
 */
static int encode_header(enum object_type type, unsigned long size, unsigned char *hdr)
{
	int n = 1;
	unsigned char c;

	if (type < OBJ_COMMIT || type > OBJ_REF_DELTA)
		die("bad type %d", type);

	c = (type << 4) | (size & 15);
	size >>= 4;
	while (size) {
		*hdr++ = c | 0x80;
		c = size & 0x7f;
		size >>= 7;
		n++;
	}
	*hdr = c;
	return n;
}

/*
 * we are going to reuse the existing object data as is.  make
 * sure it is not corrupt.
 */
static int check_pack_inflate(struct packed_git *p,
		struct pack_window **w_curs,
		off_t offset,
		off_t len,
		unsigned long expect)
{
	z_stream stream;
	unsigned char fakebuf[4096], *in;
	int st;

	memset(&stream, 0, sizeof(stream));
	git_inflate_init(&stream);
	do {
		in = use_pack(p, w_curs, offset, &stream.avail_in);
		stream.next_in = in;
		stream.next_out = fakebuf;
		stream.avail_out = sizeof(fakebuf);
		st = git_inflate(&stream, Z_FINISH);
		offset += stream.next_in - in;
	} while (st == Z_OK || st == Z_BUF_ERROR);
	git_inflate_end(&stream);
	return (st == Z_STREAM_END &&
		stream.total_out == expect &&
		stream.total_in == len) ? 0 : -1;
}

static void copy_pack_data(struct sha1file *f,
		struct packed_git *p,
		struct pack_window **w_curs,
		off_t offset,
		off_t len)
{
	unsigned char *in;
	unsigned int avail;

	while (len) {
		in = use_pack(p, w_curs, offset, &avail);
		if (avail > len)
			avail = (unsigned int)len;
		sha1write(f, in, avail);
		offset += avail;
		len -= avail;
	}
}

static unsigned long write_object(struct sha1file *f,
				  struct object_entry *entry,
				  off_t write_offset)
{
	unsigned long size, limit, datalen;
	void *buf;
	unsigned char header[10], dheader[10];
	unsigned hdrlen;
	enum object_type type;
	int usable_delta, to_reuse;

	if (!pack_to_stdout)
		crc32_begin(f);

	type = entry->type;

	/* write limit if limited packsize and not first object */
	if (!pack_size_limit || !nr_written)
		limit = 0;
	else if (pack_size_limit <= write_offset)
		/*
		 * the earlier object did not fit the limit; avoid
		 * mistaking this with unlimited (i.e. limit = 0).
		 */
		limit = 1;
	else
		limit = pack_size_limit - write_offset;

	if (!entry->delta)
		usable_delta = 0;	/* no delta */
	else if (!pack_size_limit)
	       usable_delta = 1;	/* unlimited packfile */
	else if (entry->delta->idx.offset == (off_t)-1)
		usable_delta = 0;	/* base was written to another pack */
	else if (entry->delta->idx.offset)
		usable_delta = 1;	/* base already exists in this pack */
	else
		usable_delta = 0;	/* base could end up in another pack */

	if (!reuse_object)
		to_reuse = 0;	/* explicit */
	else if (!entry->in_pack)
		to_reuse = 0;	/* can't reuse what we don't have */
	else if (type == OBJ_REF_DELTA || type == OBJ_OFS_DELTA)
				/* check_object() decided it for us ... */
		to_reuse = usable_delta;
				/* ... but pack split may override that */
	else if (type != entry->in_pack_type)
		to_reuse = 0;	/* pack has delta which is unusable */
	else if (entry->delta)
		to_reuse = 0;	/* we want to pack afresh */
	else
		to_reuse = 1;	/* we have it in-pack undeltified,
				 * and we do not need to deltify it.
				 */

	if (!to_reuse) {
		no_reuse:
		if (!usable_delta) {
			buf = read_sha1_file(entry->idx.sha1, &type, &size);
			if (!buf)
				die("unable to read %s", sha1_to_hex(entry->idx.sha1));
			/*
			 * make sure no cached delta data remains from a
			 * previous attempt before a pack split occured.
			 */
			free(entry->delta_data);
			entry->delta_data = NULL;
			entry->z_delta_size = 0;
		} else if (entry->delta_data) {
			size = entry->delta_size;
			buf = entry->delta_data;
			entry->delta_data = NULL;
			type = (allow_ofs_delta && entry->delta->idx.offset) ?
				OBJ_OFS_DELTA : OBJ_REF_DELTA;
		} else {
			buf = get_delta(entry);
			size = entry->delta_size;
			type = (allow_ofs_delta && entry->delta->idx.offset) ?
				OBJ_OFS_DELTA : OBJ_REF_DELTA;
		}

		if (entry->z_delta_size)
			datalen = entry->z_delta_size;
		else
			datalen = do_compress(&buf, size);

		/*
		 * The object header is a byte of 'type' followed by zero or
		 * more bytes of length.
		 */
		hdrlen = encode_header(type, size, header);

		if (type == OBJ_OFS_DELTA) {
			/*
			 * Deltas with relative base contain an additional
			 * encoding of the relative offset for the delta
			 * base from this object's position in the pack.
			 */
			off_t ofs = entry->idx.offset - entry->delta->idx.offset;
			unsigned pos = sizeof(dheader) - 1;
			dheader[pos] = ofs & 127;
			while (ofs >>= 7)
				dheader[--pos] = 128 | (--ofs & 127);
			if (limit && hdrlen + sizeof(dheader) - pos + datalen + 20 >= limit) {
				free(buf);
				return 0;
			}
			sha1write(f, header, hdrlen);
			sha1write(f, dheader + pos, sizeof(dheader) - pos);
			hdrlen += sizeof(dheader) - pos;
		} else if (type == OBJ_REF_DELTA) {
			/*
			 * Deltas with a base reference contain
			 * an additional 20 bytes for the base sha1.
			 */
			if (limit && hdrlen + 20 + datalen + 20 >= limit) {
				free(buf);
				return 0;
			}
			sha1write(f, header, hdrlen);
			sha1write(f, entry->delta->idx.sha1, 20);
			hdrlen += 20;
		} else {
			if (limit && hdrlen + datalen + 20 >= limit) {
				free(buf);
				return 0;
			}
			sha1write(f, header, hdrlen);
		}
		sha1write(f, buf, datalen);
		free(buf);
	}
	else {
		struct packed_git *p = entry->in_pack;
		struct pack_window *w_curs = NULL;
		struct revindex_entry *revidx;
		off_t offset;

		if (entry->delta)
			type = (allow_ofs_delta && entry->delta->idx.offset) ?
				OBJ_OFS_DELTA : OBJ_REF_DELTA;
		hdrlen = encode_header(type, entry->size, header);

		offset = entry->in_pack_offset;
		revidx = find_pack_revindex(p, offset);
		datalen = revidx[1].offset - offset;
		if (!pack_to_stdout && p->index_version > 1 &&
		    check_pack_crc(p, &w_curs, offset, datalen, revidx->nr)) {
			error("bad packed object CRC for %s", sha1_to_hex(entry->idx.sha1));
			unuse_pack(&w_curs);
			goto no_reuse;
		}

		offset += entry->in_pack_header_size;
		datalen -= entry->in_pack_header_size;
		if (!pack_to_stdout && p->index_version == 1 &&
		    check_pack_inflate(p, &w_curs, offset, datalen, entry->size)) {
			error("corrupt packed object for %s", sha1_to_hex(entry->idx.sha1));
			unuse_pack(&w_curs);
			goto no_reuse;
		}

		if (type == OBJ_OFS_DELTA) {
			off_t ofs = entry->idx.offset - entry->delta->idx.offset;
			unsigned pos = sizeof(dheader) - 1;
			dheader[pos] = ofs & 127;
			while (ofs >>= 7)
				dheader[--pos] = 128 | (--ofs & 127);
			if (limit && hdrlen + sizeof(dheader) - pos + datalen + 20 >= limit) {
				unuse_pack(&w_curs);
				return 0;
			}
			sha1write(f, header, hdrlen);
			sha1write(f, dheader + pos, sizeof(dheader) - pos);
			hdrlen += sizeof(dheader) - pos;
			reused_delta++;
		} else if (type == OBJ_REF_DELTA) {
			if (limit && hdrlen + 20 + datalen + 20 >= limit) {
				unuse_pack(&w_curs);
				return 0;
			}
			sha1write(f, header, hdrlen);
			sha1write(f, entry->delta->idx.sha1, 20);
			hdrlen += 20;
			reused_delta++;
		} else {
			if (limit && hdrlen + datalen + 20 >= limit) {
				unuse_pack(&w_curs);
				return 0;
			}
			sha1write(f, header, hdrlen);
		}
		copy_pack_data(f, p, &w_curs, offset, datalen);
		unuse_pack(&w_curs);
		reused++;
	}
	if (usable_delta)
		written_delta++;
	written++;
	if (!pack_to_stdout)
		entry->idx.crc32 = crc32_end(f);
	return hdrlen + datalen;
}

static int write_one(struct sha1file *f,
			       struct object_entry *e,
			       off_t *offset)
{
	unsigned long size;

	/* offset is non zero if object is written already. */
	if (e->idx.offset || e->preferred_base)
		return 1;

	/* if we are deltified, write out base object first. */
	if (e->delta && !write_one(f, e->delta, offset))
		return 0;

	e->idx.offset = *offset;
	size = write_object(f, e, *offset);
	if (!size) {
		e->idx.offset = 0;
		return 0;
	}
	written_list[nr_written++] = &e->idx;

	/* make sure off_t is sufficiently large not to wrap */
	if (*offset > *offset + size)
		die("pack too large for current definition of off_t");
	*offset += size;
	return 1;
}

/* forward declaration for write_pack_file */
static int adjust_perm(const char *path, mode_t mode);

static void write_pack_file(void)
{
	uint32_t i = 0, j;
	struct sha1file *f;
	off_t offset;
	struct pack_header hdr;
	uint32_t nr_remaining = nr_result;
	time_t last_mtime = 0;

	if (progress > pack_to_stdout)
		progress_state = start_progress("Writing objects", nr_result);
	written_list = xmalloc(nr_objects * sizeof(*written_list));

	do {
		unsigned char sha1[20];
		char *pack_tmp_name = NULL;

		if (pack_to_stdout) {
			f = sha1fd_throughput(1, "<stdout>", progress_state);
		} else {
			char tmpname[PATH_MAX];
			int fd;
			fd = odb_mkstemp(tmpname, sizeof(tmpname),
					 "pack/tmp_pack_XXXXXX");
			pack_tmp_name = xstrdup(tmpname);
			f = sha1fd(fd, pack_tmp_name);
		}

		hdr.hdr_signature = htonl(PACK_SIGNATURE);
		hdr.hdr_version = htonl(PACK_VERSION);
		hdr.hdr_entries = htonl(nr_remaining);
		sha1write(f, &hdr, sizeof(hdr));
		offset = sizeof(hdr);
		nr_written = 0;
		for (; i < nr_objects; i++) {
			if (!write_one(f, objects + i, &offset))
				break;
			display_progress(progress_state, written);
		}

		/*
		 * Did we write the wrong # entries in the header?
		 * If so, rewrite it like in fast-import
		 */
		if (pack_to_stdout) {
			sha1close(f, sha1, CSUM_CLOSE);
		} else if (nr_written == nr_remaining) {
			sha1close(f, sha1, CSUM_FSYNC);
		} else {
			int fd = sha1close(f, sha1, 0);
			fixup_pack_header_footer(fd, sha1, pack_tmp_name,
						 nr_written, sha1, offset);
			close(fd);
		}

		if (!pack_to_stdout) {
			mode_t mode = umask(0);
			struct stat st;
			char *idx_tmp_name, tmpname[PATH_MAX];

			umask(mode);
			mode = 0444 & ~mode;

			idx_tmp_name = write_idx_file(NULL, written_list,
						      nr_written, sha1);

			snprintf(tmpname, sizeof(tmpname), "%s-%s.pack",
				 base_name, sha1_to_hex(sha1));
			free_pack_by_name(tmpname);
			if (adjust_perm(pack_tmp_name, mode))
				die("unable to make temporary pack file readable: %s",
				    strerror(errno));
			if (rename(pack_tmp_name, tmpname))
				die("unable to rename temporary pack file: %s",
				    strerror(errno));

			/*
			 * Packs are runtime accessed in their mtime
			 * order since newer packs are more likely to contain
			 * younger objects.  So if we are creating multiple
			 * packs then we should modify the mtime of later ones
			 * to preserve this property.
			 */
			if (stat(tmpname, &st) < 0) {
				warning("failed to stat %s: %s",
					tmpname, strerror(errno));
			} else if (!last_mtime) {
				last_mtime = st.st_mtime;
			} else {
				struct utimbuf utb;
				utb.actime = st.st_atime;
				utb.modtime = --last_mtime;
				if (utime(tmpname, &utb) < 0)
					warning("failed utime() on %s: %s",
						tmpname, strerror(errno));
			}

			snprintf(tmpname, sizeof(tmpname), "%s-%s.idx",
				 base_name, sha1_to_hex(sha1));
			if (adjust_perm(idx_tmp_name, mode))
				die("unable to make temporary index file readable: %s",
				    strerror(errno));
			if (rename(idx_tmp_name, tmpname))
				die("unable to rename temporary index file: %s",
				    strerror(errno));

			free(idx_tmp_name);
			free(pack_tmp_name);
			puts(sha1_to_hex(sha1));
		}

		/* mark written objects as written to previous pack */
		for (j = 0; j < nr_written; j++) {
			written_list[j]->offset = (off_t)-1;
		}
		nr_remaining -= nr_written;
	} while (nr_remaining && i < nr_objects);

	free(written_list);
	stop_progress(&progress_state);
	if (written != nr_result)
		die("wrote %"PRIu32" objects while expecting %"PRIu32,
			written, nr_result);
	/*
	 * We have scanned through [0 ... i).  Since we have written
	 * the correct number of objects,  the remaining [i ... nr_objects)
	 * items must be either already written (due to out-of-order delta base)
	 * or a preferred base.  Count those which are neither and complain if any.
	 */
	for (j = 0; i < nr_objects; i++) {
		struct object_entry *e = objects + i;
		j += !e->idx.offset && !e->preferred_base;
	}
	if (j)
		die("wrote %"PRIu32" objects as expected but %"PRIu32
			" unwritten", written, j);
}

static int locate_object_entry_hash(const unsigned char *sha1)
{
	int i;
	unsigned int ui;
	memcpy(&ui, sha1, sizeof(unsigned int));
	i = ui % object_ix_hashsz;
	while (0 < object_ix[i]) {
		if (!hashcmp(sha1, objects[object_ix[i] - 1].idx.sha1))
			return i;
		if (++i == object_ix_hashsz)
			i = 0;
	}
	return -1 - i;
}

static struct object_entry *locate_object_entry(const unsigned char *sha1)
{
	int i;

	if (!object_ix_hashsz)
		return NULL;

	i = locate_object_entry_hash(sha1);
	if (0 <= i)
		return &objects[object_ix[i]-1];
	return NULL;
}

static void rehash_objects(void)
{
	uint32_t i;
	struct object_entry *oe;

	object_ix_hashsz = nr_objects * 3;
	if (object_ix_hashsz < 1024)
		object_ix_hashsz = 1024;
	object_ix = xrealloc(object_ix, sizeof(int) * object_ix_hashsz);
	memset(object_ix, 0, sizeof(int) * object_ix_hashsz);
	for (i = 0, oe = objects; i < nr_objects; i++, oe++) {
		int ix = locate_object_entry_hash(oe->idx.sha1);
		if (0 <= ix)
			continue;
		ix = -1 - ix;
		object_ix[ix] = i + 1;
	}
}

static unsigned name_hash(const char *name)
{
	unsigned char c;
	unsigned hash = 0;

	if (!name)
		return 0;

	/*
	 * This effectively just creates a sortable number from the
	 * last sixteen non-whitespace characters. Last characters
	 * count "most", so things that end in ".c" sort together.
	 */
	while ((c = *name++) != 0) {
		if (isspace(c))
			continue;
		hash = (hash >> 2) + (c << 24);
	}
	return hash;
}

static void setup_delta_attr_check(struct git_attr_check *check)
{
	static struct git_attr *attr_delta;

	if (!attr_delta)
		attr_delta = git_attr("delta", 5);

	check[0].attr = attr_delta;
}

static int no_try_delta(const char *path)
{
	struct git_attr_check check[1];

	setup_delta_attr_check(check);
	if (git_checkattr(path, ARRAY_SIZE(check), check))
		return 0;
	if (ATTR_FALSE(check->value))
		return 1;
	return 0;
}

static int add_object_entry(const unsigned char *sha1, enum object_type type,
			    const char *name, int exclude)
{
	struct object_entry *entry;
	struct packed_git *p, *found_pack = NULL;
	off_t found_offset = 0;
	int ix;
	unsigned hash = name_hash(name);

	ix = nr_objects ? locate_object_entry_hash(sha1) : -1;
	if (ix >= 0) {
		if (exclude) {
			entry = objects + object_ix[ix] - 1;
			if (!entry->preferred_base)
				nr_result--;
			entry->preferred_base = 1;
		}
		return 0;
	}

	if (!exclude && local && has_loose_object_nonlocal(sha1))
		return 0;

	for (p = packed_git; p; p = p->next) {
		off_t offset = find_pack_entry_one(sha1, p);
		if (offset) {
			if (!found_pack) {
				found_offset = offset;
				found_pack = p;
			}
			if (exclude)
				break;
			if (incremental)
				return 0;
			if (local && !p->pack_local)
				return 0;
			if (ignore_packed_keep && p->pack_local && p->pack_keep)
				return 0;
		}
	}

	if (nr_objects >= nr_alloc) {
		nr_alloc = (nr_alloc  + 1024) * 3 / 2;
		objects = xrealloc(objects, nr_alloc * sizeof(*entry));
	}

	entry = objects + nr_objects++;
	memset(entry, 0, sizeof(*entry));
	hashcpy(entry->idx.sha1, sha1);
	entry->hash = hash;
	if (type)
		entry->type = type;
	if (exclude)
		entry->preferred_base = 1;
	else
		nr_result++;
	if (found_pack) {
		entry->in_pack = found_pack;
		entry->in_pack_offset = found_offset;
	}

	if (object_ix_hashsz * 3 <= nr_objects * 4)
		rehash_objects();
	else
		object_ix[-1 - ix] = nr_objects;

	display_progress(progress_state, nr_objects);

	if (name && no_try_delta(name))
		entry->no_try_delta = 1;

	return 1;
}

struct pbase_tree_cache {
	unsigned char sha1[20];
	int ref;
	int temporary;
	void *tree_data;
	unsigned long tree_size;
};

static struct pbase_tree_cache *(pbase_tree_cache[256]);
static int pbase_tree_cache_ix(const unsigned char *sha1)
{
	return sha1[0] % ARRAY_SIZE(pbase_tree_cache);
}
static int pbase_tree_cache_ix_incr(int ix)
{
	return (ix+1) % ARRAY_SIZE(pbase_tree_cache);
}

static struct pbase_tree {
	struct pbase_tree *next;
	/* This is a phony "cache" entry; we are not
	 * going to evict it nor find it through _get()
	 * mechanism -- this is for the toplevel node that
	 * would almost always change with any commit.
	 */
	struct pbase_tree_cache pcache;
} *pbase_tree;

static struct pbase_tree_cache *pbase_tree_get(const unsigned char *sha1)
{
	struct pbase_tree_cache *ent, *nent;
	void *data;
	unsigned long size;
	enum object_type type;
	int neigh;
	int my_ix = pbase_tree_cache_ix(sha1);
	int available_ix = -1;

	/* pbase-tree-cache acts as a limited hashtable.
	 * your object will be found at your index or within a few
	 * slots after that slot if it is cached.
	 */
	for (neigh = 0; neigh < 8; neigh++) {
		ent = pbase_tree_cache[my_ix];
		if (ent && !hashcmp(ent->sha1, sha1)) {
			ent->ref++;
			return ent;
		}
		else if (((available_ix < 0) && (!ent || !ent->ref)) ||
			 ((0 <= available_ix) &&
			  (!ent && pbase_tree_cache[available_ix])))
			available_ix = my_ix;
		if (!ent)
			break;
		my_ix = pbase_tree_cache_ix_incr(my_ix);
	}

	/* Did not find one.  Either we got a bogus request or
	 * we need to read and perhaps cache.
	 */
	data = read_sha1_file(sha1, &type, &size);
	if (!data)
		return NULL;
	if (type != OBJ_TREE) {
		free(data);
		return NULL;
	}

	/* We need to either cache or return a throwaway copy */

	if (available_ix < 0)
		ent = NULL;
	else {
		ent = pbase_tree_cache[available_ix];
		my_ix = available_ix;
	}

	if (!ent) {
		nent = xmalloc(sizeof(*nent));
		nent->temporary = (available_ix < 0);
	}
	else {
		/* evict and reuse */
		free(ent->tree_data);
		nent = ent;
	}
	hashcpy(nent->sha1, sha1);
	nent->tree_data = data;
	nent->tree_size = size;
	nent->ref = 1;
	if (!nent->temporary)
		pbase_tree_cache[my_ix] = nent;
	return nent;
}

static void pbase_tree_put(struct pbase_tree_cache *cache)
{
	if (!cache->temporary) {
		cache->ref--;
		return;
	}
	free(cache->tree_data);
	free(cache);
}

static int name_cmp_len(const char *name)
{
	int i;
	for (i = 0; name[i] && name[i] != '\n' && name[i] != '/'; i++)
		;
	return i;
}

static void add_pbase_object(struct tree_desc *tree,
			     const char *name,
			     int cmplen,
			     const char *fullname)
{
	struct name_entry entry;
	int cmp;

	while (tree_entry(tree,&entry)) {
		if (S_ISGITLINK(entry.mode))
			continue;
		cmp = tree_entry_len(entry.path, entry.sha1) != cmplen ? 1 :
		      memcmp(name, entry.path, cmplen);
		if (cmp > 0)
			continue;
		if (cmp < 0)
			return;
		if (name[cmplen] != '/') {
			add_object_entry(entry.sha1,
					 object_type(entry.mode),
					 fullname, 1);
			return;
		}
		if (S_ISDIR(entry.mode)) {
			struct tree_desc sub;
			struct pbase_tree_cache *tree;
			const char *down = name+cmplen+1;
			int downlen = name_cmp_len(down);

			tree = pbase_tree_get(entry.sha1);
			if (!tree)
				return;
			init_tree_desc(&sub, tree->tree_data, tree->tree_size);

			add_pbase_object(&sub, down, downlen, fullname);
			pbase_tree_put(tree);
		}
	}
}

static unsigned *done_pbase_paths;
static int done_pbase_paths_num;
static int done_pbase_paths_alloc;
static int done_pbase_path_pos(unsigned hash)
{
	int lo = 0;
	int hi = done_pbase_paths_num;
	while (lo < hi) {
		int mi = (hi + lo) / 2;
		if (done_pbase_paths[mi] == hash)
			return mi;
		if (done_pbase_paths[mi] < hash)
			hi = mi;
		else
			lo = mi + 1;
	}
	return -lo-1;
}

static int check_pbase_path(unsigned hash)
{
	int pos = (!done_pbase_paths) ? -1 : done_pbase_path_pos(hash);
	if (0 <= pos)
		return 1;
	pos = -pos - 1;
	if (done_pbase_paths_alloc <= done_pbase_paths_num) {
		done_pbase_paths_alloc = alloc_nr(done_pbase_paths_alloc);
		done_pbase_paths = xrealloc(done_pbase_paths,
					    done_pbase_paths_alloc *
					    sizeof(unsigned));
	}
	done_pbase_paths_num++;
	if (pos < done_pbase_paths_num)
		memmove(done_pbase_paths + pos + 1,
			done_pbase_paths + pos,
			(done_pbase_paths_num - pos - 1) * sizeof(unsigned));
	done_pbase_paths[pos] = hash;
	return 0;
}

static void add_preferred_base_object(const char *name)
{
	struct pbase_tree *it;
	int cmplen;
	unsigned hash = name_hash(name);

	if (!num_preferred_base || check_pbase_path(hash))
		return;

	cmplen = name_cmp_len(name);
	for (it = pbase_tree; it; it = it->next) {
		if (cmplen == 0) {
			add_object_entry(it->pcache.sha1, OBJ_TREE, NULL, 1);
		}
		else {
			struct tree_desc tree;
			init_tree_desc(&tree, it->pcache.tree_data, it->pcache.tree_size);
			add_pbase_object(&tree, name, cmplen, name);
		}
	}
}

static void add_preferred_base(unsigned char *sha1)
{
	struct pbase_tree *it;
	void *data;
	unsigned long size;
	unsigned char tree_sha1[20];

	if (window <= num_preferred_base++)
		return;

	data = read_object_with_reference(sha1, tree_type, &size, tree_sha1);
	if (!data)
		return;

	for (it = pbase_tree; it; it = it->next) {
		if (!hashcmp(it->pcache.sha1, tree_sha1)) {
			free(data);
			return;
		}
	}

	it = xcalloc(1, sizeof(*it));
	it->next = pbase_tree;
	pbase_tree = it;

	hashcpy(it->pcache.sha1, tree_sha1);
	it->pcache.tree_data = data;
	it->pcache.tree_size = size;
}

static void check_object(struct object_entry *entry)
{
	if (entry->in_pack) {
		struct packed_git *p = entry->in_pack;
		struct pack_window *w_curs = NULL;
		const unsigned char *base_ref = NULL;
		struct object_entry *base_entry;
		unsigned long used, used_0;
		unsigned int avail;
		off_t ofs;
		unsigned char *buf, c;

		buf = use_pack(p, &w_curs, entry->in_pack_offset, &avail);

		/*
		 * We want in_pack_type even if we do not reuse delta
		 * since non-delta representations could still be reused.
		 */
		used = unpack_object_header_buffer(buf, avail,
						   &entry->in_pack_type,
						   &entry->size);
		if (used == 0)
			goto give_up;

		/*
		 * Determine if this is a delta and if so whether we can
		 * reuse it or not.  Otherwise let's find out as cheaply as
		 * possible what the actual type and size for this object is.
		 */
		switch (entry->in_pack_type) {
		default:
			/* Not a delta hence we've already got all we need. */
			entry->type = entry->in_pack_type;
			entry->in_pack_header_size = used;
			if (entry->type < OBJ_COMMIT || entry->type > OBJ_BLOB)
				goto give_up;
			unuse_pack(&w_curs);
			return;
		case OBJ_REF_DELTA:
			if (reuse_delta && !entry->preferred_base)
				base_ref = use_pack(p, &w_curs,
						entry->in_pack_offset + used, NULL);
			entry->in_pack_header_size = used + 20;
			break;
		case OBJ_OFS_DELTA:
			buf = use_pack(p, &w_curs,
				       entry->in_pack_offset + used, NULL);
			used_0 = 0;
			c = buf[used_0++];
			ofs = c & 127;
			while (c & 128) {
				ofs += 1;
				if (!ofs || MSB(ofs, 7)) {
					error("delta base offset overflow in pack for %s",
					      sha1_to_hex(entry->idx.sha1));
					goto give_up;
				}
				c = buf[used_0++];
				ofs = (ofs << 7) + (c & 127);
			}
			ofs = entry->in_pack_offset - ofs;
			if (ofs <= 0 || ofs >= entry->in_pack_offset) {
				error("delta base offset out of bound for %s",
				      sha1_to_hex(entry->idx.sha1));
				goto give_up;
			}
			if (reuse_delta && !entry->preferred_base) {
				struct revindex_entry *revidx;
				revidx = find_pack_revindex(p, ofs);
				if (!revidx)
					goto give_up;
				base_ref = nth_packed_object_sha1(p, revidx->nr);
			}
			entry->in_pack_header_size = used + used_0;
			break;
		}

		if (base_ref && (base_entry = locate_object_entry(base_ref))) {
			/*
			 * If base_ref was set above that means we wish to
			 * reuse delta data, and we even found that base
			 * in the list of objects we want to pack. Goodie!
			 *
			 * Depth value does not matter - find_deltas() will
			 * never consider reused delta as the base object to
			 * deltify other objects against, in order to avoid
			 * circular deltas.
			 */
			entry->type = entry->in_pack_type;
			entry->delta = base_entry;
			entry->delta_size = entry->size;
			entry->delta_sibling = base_entry->delta_child;
			base_entry->delta_child = entry;
			unuse_pack(&w_curs);
			return;
		}

		if (entry->type) {
			/*
			 * This must be a delta and we already know what the
			 * final object type is.  Let's extract the actual
			 * object size from the delta header.
			 */
			entry->size = get_size_from_delta(p, &w_curs,
					entry->in_pack_offset + entry->in_pack_header_size);
			if (entry->size == 0)
				goto give_up;
			unuse_pack(&w_curs);
			return;
		}

		/*
		 * No choice but to fall back to the recursive delta walk
		 * with sha1_object_info() to find about the object type
		 * at this point...
		 */
		give_up:
		unuse_pack(&w_curs);
	}

	entry->type = sha1_object_info(entry->idx.sha1, &entry->size);
	/*
	 * The error condition is checked in prepare_pack().  This is
	 * to permit a missing preferred base object to be ignored
	 * as a preferred base.  Doing so can result in a larger
	 * pack file, but the transfer will still take place.
	 */
}

static int pack_offset_sort(const void *_a, const void *_b)
{
	const struct object_entry *a = *(struct object_entry **)_a;
	const struct object_entry *b = *(struct object_entry **)_b;

	/* avoid filesystem trashing with loose objects */
	if (!a->in_pack && !b->in_pack)
		return hashcmp(a->idx.sha1, b->idx.sha1);

	if (a->in_pack < b->in_pack)
		return -1;
	if (a->in_pack > b->in_pack)
		return 1;
	return a->in_pack_offset < b->in_pack_offset ? -1 :
			(a->in_pack_offset > b->in_pack_offset);
}

static void get_object_details(void)
{
	uint32_t i;
	struct object_entry **sorted_by_offset;

	sorted_by_offset = xcalloc(nr_objects, sizeof(struct object_entry *));
	for (i = 0; i < nr_objects; i++)
		sorted_by_offset[i] = objects + i;
	qsort(sorted_by_offset, nr_objects, sizeof(*sorted_by_offset), pack_offset_sort);

	for (i = 0; i < nr_objects; i++)
		check_object(sorted_by_offset[i]);

	free(sorted_by_offset);
}

/*
 * We search for deltas in a list sorted by type, by filename hash, and then
 * by size, so that we see progressively smaller and smaller files.
 * That's because we prefer deltas to be from the bigger file
 * to the smaller -- deletes are potentially cheaper, but perhaps
 * more importantly, the bigger file is likely the more recent
 * one.  The deepest deltas are therefore the oldest objects which are
 * less susceptible to be accessed often.
 */
static int type_size_sort(const void *_a, const void *_b)
{
	const struct object_entry *a = *(struct object_entry **)_a;
	const struct object_entry *b = *(struct object_entry **)_b;

	if (a->type > b->type)
		return -1;
	if (a->type < b->type)
		return 1;
	if (a->hash > b->hash)
		return -1;
	if (a->hash < b->hash)
		return 1;
	if (a->preferred_base > b->preferred_base)
		return -1;
	if (a->preferred_base < b->preferred_base)
		return 1;
	if (a->size > b->size)
		return -1;
	if (a->size < b->size)
		return 1;
	return a < b ? -1 : (a > b);  /* newest first */
}

struct unpacked {
	struct object_entry *entry;
	void *data;
	struct delta_index *index;
	unsigned depth;
};

static int delta_cacheable(unsigned long src_size, unsigned long trg_size,
			   unsigned long delta_size)
{
	if (max_delta_cache_size && delta_cache_size + delta_size > max_delta_cache_size)
		return 0;

	if (delta_size < cache_max_small_delta_size)
		return 1;

	/* cache delta, if objects are large enough compared to delta size */
	if ((src_size >> 20) + (trg_size >> 21) > (delta_size >> 10))
		return 1;

	return 0;
}

#ifdef THREADED_DELTA_SEARCH

static pthread_mutex_t read_mutex = PTHREAD_MUTEX_INITIALIZER;
#define read_lock()		pthread_mutex_lock(&read_mutex)
#define read_unlock()		pthread_mutex_unlock(&read_mutex)

static pthread_mutex_t cache_mutex = PTHREAD_MUTEX_INITIALIZER;
#define cache_lock()		pthread_mutex_lock(&cache_mutex)
#define cache_unlock()		pthread_mutex_unlock(&cache_mutex)

static pthread_mutex_t progress_mutex = PTHREAD_MUTEX_INITIALIZER;
#define progress_lock()		pthread_mutex_lock(&progress_mutex)
#define progress_unlock()	pthread_mutex_unlock(&progress_mutex)

#else

#define read_lock()		(void)0
#define read_unlock()		(void)0
#define cache_lock()		(void)0
#define cache_unlock()		(void)0
#define progress_lock()		(void)0
#define progress_unlock()	(void)0

#endif

static int try_delta(struct unpacked *trg, struct unpacked *src,
		     unsigned max_depth, unsigned long *mem_usage)
{
	struct object_entry *trg_entry = trg->entry;
	struct object_entry *src_entry = src->entry;
	unsigned long trg_size, src_size, delta_size, sizediff, max_size, sz;
	unsigned ref_depth;
	enum object_type type;
	void *delta_buf;

	/* Don't bother doing diffs between different types */
	if (trg_entry->type != src_entry->type)
		return -1;

	/*
	 * We do not bother to try a delta that we discarded
	 * on an earlier try, but only when reusing delta data.
	 */
	if (reuse_delta && trg_entry->in_pack &&
	    trg_entry->in_pack == src_entry->in_pack &&
	    trg_entry->in_pack_type != OBJ_REF_DELTA &&
	    trg_entry->in_pack_type != OBJ_OFS_DELTA)
		return 0;

	/* Let's not bust the allowed depth. */
	if (src->depth >= max_depth)
		return 0;

	/* Now some size filtering heuristics. */
	trg_size = trg_entry->size;
	if (!trg_entry->delta) {
		max_size = trg_size/2 - 20;
		ref_depth = 1;
	} else {
		max_size = trg_entry->delta_size;
		ref_depth = trg->depth;
	}
	max_size = (uint64_t)max_size * (max_depth - src->depth) /
						(max_depth - ref_depth + 1);
	if (max_size == 0)
		return 0;
	src_size = src_entry->size;
	sizediff = src_size < trg_size ? trg_size - src_size : 0;
	if (sizediff >= max_size)
		return 0;
	if (trg_size < src_size / 32)
		return 0;

	/* Load data if not already done */
	if (!trg->data) {
		read_lock();
		trg->data = read_sha1_file(trg_entry->idx.sha1, &type, &sz);
		read_unlock();
		if (!trg->data)
			die("object %s cannot be read",
			    sha1_to_hex(trg_entry->idx.sha1));
		if (sz != trg_size)
			die("object %s inconsistent object length (%lu vs %lu)",
			    sha1_to_hex(trg_entry->idx.sha1), sz, trg_size);
		*mem_usage += sz;
	}
	if (!src->data) {
		read_lock();
		src->data = read_sha1_file(src_entry->idx.sha1, &type, &sz);
		read_unlock();
		if (!src->data)
			die("object %s cannot be read",
			    sha1_to_hex(src_entry->idx.sha1));
		if (sz != src_size)
			die("object %s inconsistent object length (%lu vs %lu)",
			    sha1_to_hex(src_entry->idx.sha1), sz, src_size);
		*mem_usage += sz;
	}
	if (!src->index) {
		src->index = create_delta_index(src->data, src_size);
		if (!src->index) {
			static int warned = 0;
			if (!warned++)
				warning("suboptimal pack - out of memory");
			return 0;
		}
		*mem_usage += sizeof_delta_index(src->index);
	}

	delta_buf = create_delta(src->index, trg->data, trg_size, &delta_size, max_size);
	if (!delta_buf)
		return 0;

	if (trg_entry->delta) {
		/* Prefer only shallower same-sized deltas. */
		if (delta_size == trg_entry->delta_size &&
		    src->depth + 1 >= trg->depth) {
			free(delta_buf);
			return 0;
		}
	}

	/*
	 * Handle memory allocation outside of the cache
	 * accounting lock.  Compiler will optimize the strangeness
	 * away when THREADED_DELTA_SEARCH is not defined.
	 */
	free(trg_entry->delta_data);
	cache_lock();
	if (trg_entry->delta_data) {
		delta_cache_size -= trg_entry->delta_size;
		trg_entry->delta_data = NULL;
	}
	if (delta_cacheable(src_size, trg_size, delta_size)) {
		delta_cache_size += delta_size;
		cache_unlock();
		trg_entry->delta_data = xrealloc(delta_buf, delta_size);
	} else {
		cache_unlock();
		free(delta_buf);
	}

	trg_entry->delta = src_entry;
	trg_entry->delta_size = delta_size;
	trg->depth = src->depth + 1;

	return 1;
}

static unsigned int check_delta_limit(struct object_entry *me, unsigned int n)
{
	struct object_entry *child = me->delta_child;
	unsigned int m = n;
	while (child) {
		unsigned int c = check_delta_limit(child, n + 1);
		if (m < c)
			m = c;
		child = child->delta_sibling;
	}
	return m;
}

static unsigned long free_unpacked(struct unpacked *n)
{
	unsigned long freed_mem = sizeof_delta_index(n->index);
	free_delta_index(n->index);
	n->index = NULL;
	if (n->data) {
		freed_mem += n->entry->size;
		free(n->data);
		n->data = NULL;
	}
	n->entry = NULL;
	n->depth = 0;
	return freed_mem;
}

static void find_deltas(struct object_entry **list, unsigned *list_size,
			int window, int depth, unsigned *processed)
{
	uint32_t i, idx = 0, count = 0;
	struct unpacked *array;
	unsigned long mem_usage = 0;

	array = xcalloc(window, sizeof(struct unpacked));

	for (;;) {
		struct object_entry *entry;
		struct unpacked *n = array + idx;
		int j, max_depth, best_base = -1;

		progress_lock();
		if (!*list_size) {
			progress_unlock();
			break;
		}
		entry = *list++;
		(*list_size)--;
		if (!entry->preferred_base) {
			(*processed)++;
			display_progress(progress_state, *processed);
		}
		progress_unlock();

		mem_usage -= free_unpacked(n);
		n->entry = entry;

		while (window_memory_limit &&
		       mem_usage > window_memory_limit &&
		       count > 1) {
			uint32_t tail = (idx + window - count) % window;
			mem_usage -= free_unpacked(array + tail);
			count--;
		}

		/* We do not compute delta to *create* objects we are not
		 * going to pack.
		 */
		if (entry->preferred_base)
			goto next;

		/*
		 * If the current object is at pack edge, take the depth the
		 * objects that depend on the current object into account
		 * otherwise they would become too deep.
		 */
		max_depth = depth;
		if (entry->delta_child) {
			max_depth -= check_delta_limit(entry, 0);
			if (max_depth <= 0)
				goto next;
		}

		j = window;
		while (--j > 0) {
			int ret;
			uint32_t other_idx = idx + j;
			struct unpacked *m;
			if (other_idx >= window)
				other_idx -= window;
			m = array + other_idx;
			if (!m->entry)
				break;
			ret = try_delta(n, m, max_depth, &mem_usage);
			if (ret < 0)
				break;
			else if (ret > 0)
				best_base = other_idx;
		}

		/*
		 * If we decided to cache the delta data, then it is best
		 * to compress it right away.  First because we have to do
		 * it anyway, and doing it here while we're threaded will
		 * save a lot of time in the non threaded write phase,
		 * as well as allow for caching more deltas within
		 * the same cache size limit.
		 * ...
		 * But only if not writing to stdout, since in that case
		 * the network is most likely throttling writes anyway,
		 * and therefore it is best to go to the write phase ASAP
		 * instead, as we can afford spending more time compressing
		 * between writes at that moment.
		 */
		if (entry->delta_data && !pack_to_stdout) {
			entry->z_delta_size = do_compress(&entry->delta_data,
							  entry->delta_size);
			cache_lock();
			delta_cache_size -= entry->delta_size;
			delta_cache_size += entry->z_delta_size;
			cache_unlock();
		}

		/* if we made n a delta, and if n is already at max
		 * depth, leaving it in the window is pointless.  we
		 * should evict it first.
		 */
		if (entry->delta && max_depth <= n->depth)
			continue;

		/*
		 * Move the best delta base up in the window, after the
		 * currently deltified object, to keep it longer.  It will
		 * be the first base object to be attempted next.
		 */
		if (entry->delta) {
			struct unpacked swap = array[best_base];
			int dist = (window + idx - best_base) % window;
			int dst = best_base;
			while (dist--) {
				int src = (dst + 1) % window;
				array[dst] = array[src];
				dst = src;
			}
			array[dst] = swap;
		}

		next:
		idx++;
		if (count + 1 < window)
			count++;
		if (idx >= window)
			idx = 0;
	}

	for (i = 0; i < window; ++i) {
		free_delta_index(array[i].index);
		free(array[i].data);
	}
	free(array);
}

#ifdef THREADED_DELTA_SEARCH

/*
 * The main thread waits on the condition that (at least) one of the workers
 * has stopped working (which is indicated in the .working member of
 * struct thread_params).
 * When a work thread has completed its work, it sets .working to 0 and
 * signals the main thread and waits on the condition that .data_ready
 * becomes 1.
 */

struct thread_params {
	pthread_t thread;
	struct object_entry **list;
	unsigned list_size;
	unsigned remaining;
	int window;
	int depth;
	int working;
	int data_ready;
	pthread_mutex_t mutex;
	pthread_cond_t cond;
	unsigned *processed;
};

static pthread_cond_t progress_cond = PTHREAD_COND_INITIALIZER;

static void *threaded_find_deltas(void *arg)
{
	struct thread_params *me = arg;

	while (me->remaining) {
		find_deltas(me->list, &me->remaining,
			    me->window, me->depth, me->processed);

		progress_lock();
		me->working = 0;
		pthread_cond_signal(&progress_cond);
		progress_unlock();

		/*
		 * We must not set ->data_ready before we wait on the
		 * condition because the main thread may have set it to 1
		 * before we get here. In order to be sure that new
		 * work is available if we see 1 in ->data_ready, it
		 * was initialized to 0 before this thread was spawned
		 * and we reset it to 0 right away.
		 */
		pthread_mutex_lock(&me->mutex);
		while (!me->data_ready)
			pthread_cond_wait(&me->cond, &me->mutex);
		me->data_ready = 0;
		pthread_mutex_unlock(&me->mutex);
	}
	/* leave ->working 1 so that this doesn't get more work assigned */
	return NULL;
}

static void ll_find_deltas(struct object_entry **list, unsigned list_size,
			   int window, int depth, unsigned *processed)
{
	struct thread_params p[delta_search_threads];
	int i, ret, active_threads = 0;

	if (delta_search_threads <= 1) {
		find_deltas(list, &list_size, window, depth, processed);
		return;
	}
	if (progress > pack_to_stdout)
		fprintf(stderr, "Delta compression using up to %d threads.\n",
				delta_search_threads);

	/* Partition the work amongst work threads. */
	for (i = 0; i < delta_search_threads; i++) {
		unsigned sub_size = list_size / (delta_search_threads - i);

		/* don't use too small segments or no deltas will be found */
		if (sub_size < 2*window && i+1 < delta_search_threads)
			sub_size = 0;

		p[i].window = window;
		p[i].depth = depth;
		p[i].processed = processed;
		p[i].working = 1;
		p[i].data_ready = 0;

		/* try to split chunks on "path" boundaries */
		while (sub_size && sub_size < list_size &&
		       list[sub_size]->hash &&
		       list[sub_size]->hash == list[sub_size-1]->hash)
			sub_size++;

		p[i].list = list;
		p[i].list_size = sub_size;
		p[i].remaining = sub_size;

		list += sub_size;
		list_size -= sub_size;
	}

	/* Start work threads. */
	for (i = 0; i < delta_search_threads; i++) {
		if (!p[i].list_size)
			continue;
		pthread_mutex_init(&p[i].mutex, NULL);
		pthread_cond_init(&p[i].cond, NULL);
		ret = pthread_create(&p[i].thread, NULL,
				     threaded_find_deltas, &p[i]);
		if (ret)
			die("unable to create thread: %s", strerror(ret));
		active_threads++;
	}

	/*
	 * Now let's wait for work completion.  Each time a thread is done
	 * with its work, we steal half of the remaining work from the
	 * thread with the largest number of unprocessed objects and give
	 * it to that newly idle thread.  This ensure good load balancing
	 * until the remaining object list segments are simply too short
	 * to be worth splitting anymore.
	 */
	while (active_threads) {
		struct thread_params *target = NULL;
		struct thread_params *victim = NULL;
		unsigned sub_size = 0;

		progress_lock();
		for (;;) {
			for (i = 0; !target && i < delta_search_threads; i++)
				if (!p[i].working)
					target = &p[i];
			if (target)
				break;
			pthread_cond_wait(&progress_cond, &progress_mutex);
		}

		for (i = 0; i < delta_search_threads; i++)
			if (p[i].remaining > 2*window &&
			    (!victim || victim->remaining < p[i].remaining))
				victim = &p[i];
		if (victim) {
			sub_size = victim->remaining / 2;
			list = victim->list + victim->list_size - sub_size;
			while (sub_size && list[0]->hash &&
			       list[0]->hash == list[-1]->hash) {
				list++;
				sub_size--;
			}
			if (!sub_size) {
				/*
				 * It is possible for some "paths" to have
				 * so many objects that no hash boundary
				 * might be found.  Let's just steal the
				 * exact half in that case.
				 */
				sub_size = victim->remaining / 2;
				list -= sub_size;
			}
			target->list = list;
			victim->list_size -= sub_size;
			victim->remaining -= sub_size;
		}
		target->list_size = sub_size;
		target->remaining = sub_size;
		target->working = 1;
		progress_unlock();

		pthread_mutex_lock(&target->mutex);
		target->data_ready = 1;
		pthread_cond_signal(&target->cond);
		pthread_mutex_unlock(&target->mutex);

		if (!sub_size) {
			pthread_join(target->thread, NULL);
			pthread_cond_destroy(&target->cond);
			pthread_mutex_destroy(&target->mutex);
			active_threads--;
		}
	}
}

#else
#define ll_find_deltas(l, s, w, d, p)	find_deltas(l, &s, w, d, p)
#endif

static int add_ref_tag(const char *path, const unsigned char *sha1, int flag, void *cb_data)
{
	unsigned char peeled[20];

	if (!prefixcmp(path, "refs/tags/") && /* is a tag? */
	    !peel_ref(path, peeled)        && /* peelable? */
	    !is_null_sha1(peeled)          && /* annotated tag? */
	    locate_object_entry(peeled))      /* object packed? */
		add_object_entry(sha1, OBJ_TAG, NULL, 0);
	return 0;
}

static void prepare_pack(int window, int depth)
{
	struct object_entry **delta_list;
	uint32_t i, nr_deltas;
	unsigned n;

	get_object_details();

	/*
	 * If we're locally repacking then we need to be doubly careful
	 * from now on in order to make sure no stealth corruption gets
	 * propagated to the new pack.  Clients receiving streamed packs
	 * should validate everything they get anyway so no need to incur
	 * the additional cost here in that case.
	 */
	if (!pack_to_stdout)
		do_check_packed_object_crc = 1;

	if (!nr_objects || !window || !depth)
		return;

	delta_list = xmalloc(nr_objects * sizeof(*delta_list));
	nr_deltas = n = 0;

	for (i = 0; i < nr_objects; i++) {
		struct object_entry *entry = objects + i;

		if (entry->delta)
			/* This happens if we decided to reuse existing
			 * delta from a pack.  "reuse_delta &&" is implied.
			 */
			continue;

		if (entry->size < 50)
			continue;

		if (entry->no_try_delta)
			continue;

		if (!entry->preferred_base) {
			nr_deltas++;
			if (entry->type < 0)
				die("unable to get type of object %s",
				    sha1_to_hex(entry->idx.sha1));
		} else {
			if (entry->type < 0) {
				/*
				 * This object is not found, but we
				 * don't have to include it anyway.
				 */
				continue;
			}
		}

		delta_list[n++] = entry;
	}

	if (nr_deltas && n > 1) {
		unsigned nr_done = 0;
		if (progress)
			progress_state = start_progress("Compressing objects",
							nr_deltas);
		qsort(delta_list, n, sizeof(*delta_list), type_size_sort);
		ll_find_deltas(delta_list, n, window+1, depth, &nr_done);
		stop_progress(&progress_state);
		if (nr_done != nr_deltas)
			die("inconsistency with delta count");
	}
	free(delta_list);
}

static int git_pack_config(const char *k, const char *v, void *cb)
{
	if(!strcmp(k, "pack.window")) {
		window = git_config_int(k, v);
		return 0;
	}
	if (!strcmp(k, "pack.windowmemory")) {
		window_memory_limit = git_config_ulong(k, v);
		return 0;
	}
	if (!strcmp(k, "pack.depth")) {
		depth = git_config_int(k, v);
		return 0;
	}
	if (!strcmp(k, "pack.compression")) {
		int level = git_config_int(k, v);
		if (level == -1)
			level = Z_DEFAULT_COMPRESSION;
		else if (level < 0 || level > Z_BEST_COMPRESSION)
			die("bad pack compression level %d", level);
		pack_compression_level = level;
		pack_compression_seen = 1;
		return 0;
	}
	if (!strcmp(k, "pack.deltacachesize")) {
		max_delta_cache_size = git_config_int(k, v);
		return 0;
	}
	if (!strcmp(k, "pack.deltacachelimit")) {
		cache_max_small_delta_size = git_config_int(k, v);
		return 0;
	}
	if (!strcmp(k, "pack.threads")) {
		delta_search_threads = git_config_int(k, v);
		if (delta_search_threads < 0)
			die("invalid number of threads specified (%d)",
			    delta_search_threads);
#ifndef THREADED_DELTA_SEARCH
		if (delta_search_threads != 1)
			warning("no threads support, ignoring %s", k);
#endif
		return 0;
	}
	if (!strcmp(k, "pack.indexversion")) {
		pack_idx_default_version = git_config_int(k, v);
		if (pack_idx_default_version > 2)
			die("bad pack.indexversion=%"PRIu32,
				pack_idx_default_version);
		return 0;
	}
	if (!strcmp(k, "pack.packsizelimit")) {
		pack_size_limit_cfg = git_config_ulong(k, v);
		return 0;
	}
	return git_default_config(k, v, cb);
}

static void read_object_list_from_stdin(void)
{
	char line[40 + 1 + PATH_MAX + 2];
	unsigned char sha1[20];

	for (;;) {
		if (!fgets(line, sizeof(line), stdin)) {
			if (feof(stdin))
				break;
			if (!ferror(stdin))
				die("fgets returned NULL, not EOF, not error!");
			if (errno != EINTR)
				die("fgets: %s", strerror(errno));
			clearerr(stdin);
			continue;
		}
		if (line[0] == '-') {
			if (get_sha1_hex(line+1, sha1))
				die("expected edge sha1, got garbage:\n %s",
				    line);
			add_preferred_base(sha1);
			continue;
		}
		if (get_sha1_hex(line, sha1))
			die("expected sha1, got garbage:\n %s", line);

		add_preferred_base_object(line+41);
		add_object_entry(sha1, 0, line+41, 0);
	}
}

#define OBJECT_ADDED (1u<<20)

static void show_commit(struct commit *commit, void *data)
{
	add_object_entry(commit->object.sha1, OBJ_COMMIT, NULL, 0);
	commit->object.flags |= OBJECT_ADDED;
}

<<<<<<< HEAD
static void show_object(struct object_array_entry *p, void *data)
=======
static void show_object(struct object *obj, const struct name_path *path, const char *last)
>>>>>>> cf2ab916
{
	char *name = path_name(path, last);

	add_preferred_base_object(name);
	add_object_entry(obj->sha1, obj->type, name, 0);
	obj->flags |= OBJECT_ADDED;

	/*
	 * We will have generated the hash from the name,
	 * but not saved a pointer to it - we can free it
	 */
	free((char *)name);
}

static void show_edge(struct commit *commit)
{
	add_preferred_base(commit->object.sha1);
}

struct in_pack_object {
	off_t offset;
	struct object *object;
};

struct in_pack {
	int alloc;
	int nr;
	struct in_pack_object *array;
};

static void mark_in_pack_object(struct object *object, struct packed_git *p, struct in_pack *in_pack)
{
	in_pack->array[in_pack->nr].offset = find_pack_entry_one(object->sha1, p);
	in_pack->array[in_pack->nr].object = object;
	in_pack->nr++;
}

/*
 * Compare the objects in the offset order, in order to emulate the
 * "git rev-list --objects" output that produced the pack originally.
 */
static int ofscmp(const void *a_, const void *b_)
{
	struct in_pack_object *a = (struct in_pack_object *)a_;
	struct in_pack_object *b = (struct in_pack_object *)b_;

	if (a->offset < b->offset)
		return -1;
	else if (a->offset > b->offset)
		return 1;
	else
		return hashcmp(a->object->sha1, b->object->sha1);
}

static void add_objects_in_unpacked_packs(struct rev_info *revs)
{
	struct packed_git *p;
	struct in_pack in_pack;
	uint32_t i;

	memset(&in_pack, 0, sizeof(in_pack));

	for (p = packed_git; p; p = p->next) {
		const unsigned char *sha1;
		struct object *o;

		if (!p->pack_local || p->pack_keep)
			continue;
		if (open_pack_index(p))
			die("cannot open pack index");

		ALLOC_GROW(in_pack.array,
			   in_pack.nr + p->num_objects,
			   in_pack.alloc);

		for (i = 0; i < p->num_objects; i++) {
			sha1 = nth_packed_object_sha1(p, i);
			o = lookup_unknown_object(sha1);
			if (!(o->flags & OBJECT_ADDED))
				mark_in_pack_object(o, p, &in_pack);
			o->flags |= OBJECT_ADDED;
		}
	}

	if (in_pack.nr) {
		qsort(in_pack.array, in_pack.nr, sizeof(in_pack.array[0]),
		      ofscmp);
		for (i = 0; i < in_pack.nr; i++) {
			struct object *o = in_pack.array[i].object;
			add_object_entry(o->sha1, o->type, "", 0);
		}
	}
	free(in_pack.array);
}

static int has_sha1_pack_kept_or_nonlocal(const unsigned char *sha1)
{
	static struct packed_git *last_found = (void *)1;
	struct packed_git *p;

	p = (last_found != (void *)1) ? last_found : packed_git;

	while (p) {
		if ((!p->pack_local || p->pack_keep) &&
			find_pack_entry_one(sha1, p)) {
			last_found = p;
			return 1;
		}
		if (p == last_found)
			p = packed_git;
		else
			p = p->next;
		if (p == last_found)
			p = p->next;
	}
	return 0;
}

static void loosen_unused_packed_objects(struct rev_info *revs)
{
	struct packed_git *p;
	uint32_t i;
	const unsigned char *sha1;

	for (p = packed_git; p; p = p->next) {
		if (!p->pack_local || p->pack_keep)
			continue;

		if (open_pack_index(p))
			die("cannot open pack index");

		for (i = 0; i < p->num_objects; i++) {
			sha1 = nth_packed_object_sha1(p, i);
			if (!locate_object_entry(sha1) &&
				!has_sha1_pack_kept_or_nonlocal(sha1))
				if (force_object_loose(sha1, p->mtime))
					die("unable to force loose object");
		}
	}
}

static void get_object_list(int ac, const char **av)
{
	struct rev_info revs;
	char line[1000];
	int flags = 0;

	init_revisions(&revs, NULL);
	save_commit_buffer = 0;
	setup_revisions(ac, av, &revs, NULL);

	while (fgets(line, sizeof(line), stdin) != NULL) {
		int len = strlen(line);
		if (len && line[len - 1] == '\n')
			line[--len] = 0;
		if (!len)
			break;
		if (*line == '-') {
			if (!strcmp(line, "--not")) {
				flags ^= UNINTERESTING;
				continue;
			}
			die("not a rev '%s'", line);
		}
		if (handle_revision_arg(line, &revs, flags, 1))
			die("bad revision '%s'", line);
	}

	if (prepare_revision_walk(&revs))
		die("revision walk setup failed");
	mark_edges_uninteresting(revs.commits, &revs, show_edge);
	traverse_commit_list(&revs, show_commit, show_object, NULL);

	if (keep_unreachable)
		add_objects_in_unpacked_packs(&revs);
	if (unpack_unreachable)
		loosen_unused_packed_objects(&revs);
}

static int adjust_perm(const char *path, mode_t mode)
{
	if (chmod(path, mode))
		return -1;
	return adjust_shared_perm(path);
}

int cmd_pack_objects(int argc, const char **argv, const char *prefix)
{
	int use_internal_rev_list = 0;
	int thin = 0;
	uint32_t i;
	const char **rp_av;
	int rp_ac_alloc = 64;
	int rp_ac;

	rp_av = xcalloc(rp_ac_alloc, sizeof(*rp_av));

	rp_av[0] = "pack-objects";
	rp_av[1] = "--objects"; /* --thin will make it --objects-edge */
	rp_ac = 2;

	git_config(git_pack_config, NULL);
	if (!pack_compression_seen && core_compression_seen)
		pack_compression_level = core_compression_level;

	progress = isatty(2);
	for (i = 1; i < argc; i++) {
		const char *arg = argv[i];

		if (*arg != '-')
			break;

		if (!strcmp("--non-empty", arg)) {
			non_empty = 1;
			continue;
		}
		if (!strcmp("--local", arg)) {
			local = 1;
			continue;
		}
		if (!strcmp("--incremental", arg)) {
			incremental = 1;
			continue;
		}
		if (!strcmp("--honor-pack-keep", arg)) {
			ignore_packed_keep = 1;
			continue;
		}
		if (!prefixcmp(arg, "--compression=")) {
			char *end;
			int level = strtoul(arg+14, &end, 0);
			if (!arg[14] || *end)
				usage(pack_usage);
			if (level == -1)
				level = Z_DEFAULT_COMPRESSION;
			else if (level < 0 || level > Z_BEST_COMPRESSION)
				die("bad pack compression level %d", level);
			pack_compression_level = level;
			continue;
		}
		if (!prefixcmp(arg, "--max-pack-size=")) {
			char *end;
			pack_size_limit_cfg = 0;
			pack_size_limit = strtoul(arg+16, &end, 0) * 1024 * 1024;
			if (!arg[16] || *end)
				usage(pack_usage);
			continue;
		}
		if (!prefixcmp(arg, "--window=")) {
			char *end;
			window = strtoul(arg+9, &end, 0);
			if (!arg[9] || *end)
				usage(pack_usage);
			continue;
		}
		if (!prefixcmp(arg, "--window-memory=")) {
			if (!git_parse_ulong(arg+16, &window_memory_limit))
				usage(pack_usage);
			continue;
		}
		if (!prefixcmp(arg, "--threads=")) {
			char *end;
			delta_search_threads = strtoul(arg+10, &end, 0);
			if (!arg[10] || *end || delta_search_threads < 0)
				usage(pack_usage);
#ifndef THREADED_DELTA_SEARCH
			if (delta_search_threads != 1)
				warning("no threads support, "
					"ignoring %s", arg);
#endif
			continue;
		}
		if (!prefixcmp(arg, "--depth=")) {
			char *end;
			depth = strtoul(arg+8, &end, 0);
			if (!arg[8] || *end)
				usage(pack_usage);
			continue;
		}
		if (!strcmp("--progress", arg)) {
			progress = 1;
			continue;
		}
		if (!strcmp("--all-progress", arg)) {
			progress = 2;
			continue;
		}
		if (!strcmp("-q", arg)) {
			progress = 0;
			continue;
		}
		if (!strcmp("--no-reuse-delta", arg)) {
			reuse_delta = 0;
			continue;
		}
		if (!strcmp("--no-reuse-object", arg)) {
			reuse_object = reuse_delta = 0;
			continue;
		}
		if (!strcmp("--delta-base-offset", arg)) {
			allow_ofs_delta = 1;
			continue;
		}
		if (!strcmp("--stdout", arg)) {
			pack_to_stdout = 1;
			continue;
		}
		if (!strcmp("--revs", arg)) {
			use_internal_rev_list = 1;
			continue;
		}
		if (!strcmp("--keep-unreachable", arg)) {
			keep_unreachable = 1;
			continue;
		}
		if (!strcmp("--unpack-unreachable", arg)) {
			unpack_unreachable = 1;
			continue;
		}
		if (!strcmp("--include-tag", arg)) {
			include_tag = 1;
			continue;
		}
		if (!strcmp("--unpacked", arg) ||
		    !strcmp("--reflog", arg) ||
		    !strcmp("--all", arg)) {
			use_internal_rev_list = 1;
			if (rp_ac >= rp_ac_alloc - 1) {
				rp_ac_alloc = alloc_nr(rp_ac_alloc);
				rp_av = xrealloc(rp_av,
						 rp_ac_alloc * sizeof(*rp_av));
			}
			rp_av[rp_ac++] = arg;
			continue;
		}
		if (!strcmp("--thin", arg)) {
			use_internal_rev_list = 1;
			thin = 1;
			rp_av[1] = "--objects-edge";
			continue;
		}
		if (!prefixcmp(arg, "--index-version=")) {
			char *c;
			pack_idx_default_version = strtoul(arg + 16, &c, 10);
			if (pack_idx_default_version > 2)
				die("bad %s", arg);
			if (*c == ',')
				pack_idx_off32_limit = strtoul(c+1, &c, 0);
			if (*c || pack_idx_off32_limit & 0x80000000)
				die("bad %s", arg);
			continue;
		}
		usage(pack_usage);
	}

	/* Traditionally "pack-objects [options] base extra" failed;
	 * we would however want to take refs parameter that would
	 * have been given to upstream rev-list ourselves, which means
	 * we somehow want to say what the base name is.  So the
	 * syntax would be:
	 *
	 * pack-objects [options] base <refs...>
	 *
	 * in other words, we would treat the first non-option as the
	 * base_name and send everything else to the internal revision
	 * walker.
	 */

	if (!pack_to_stdout)
		base_name = argv[i++];

	if (pack_to_stdout != !base_name)
		usage(pack_usage);

	if (!pack_to_stdout && !pack_size_limit)
		pack_size_limit = pack_size_limit_cfg;

	if (pack_to_stdout && pack_size_limit)
		die("--max-pack-size cannot be used to build a pack for transfer.");

	if (!pack_to_stdout && thin)
		die("--thin cannot be used to build an indexable pack.");

	if (keep_unreachable && unpack_unreachable)
		die("--keep-unreachable and --unpack-unreachable are incompatible.");

#ifdef THREADED_DELTA_SEARCH
	if (!delta_search_threads)	/* --threads=0 means autodetect */
		delta_search_threads = online_cpus();
#endif

	prepare_packed_git();

	if (progress)
		progress_state = start_progress("Counting objects", 0);
	if (!use_internal_rev_list)
		read_object_list_from_stdin();
	else {
		rp_av[rp_ac] = NULL;
		get_object_list(rp_ac, rp_av);
	}
	if (include_tag && nr_result)
		for_each_ref(add_ref_tag, NULL);
	stop_progress(&progress_state);

	if (non_empty && !nr_result)
		return 0;
	if (nr_result)
		prepare_pack(window, depth);
	write_pack_file();
	if (progress)
		fprintf(stderr, "Total %"PRIu32" (delta %"PRIu32"),"
			" reused %"PRIu32" (delta %"PRIu32")\n",
			written, written_delta, reused, reused_delta);
	return 0;
}<|MERGE_RESOLUTION|>--- conflicted
+++ resolved
@@ -1907,11 +1907,7 @@
 	commit->object.flags |= OBJECT_ADDED;
 }
 
-<<<<<<< HEAD
-static void show_object(struct object_array_entry *p, void *data)
-=======
 static void show_object(struct object *obj, const struct name_path *path, const char *last)
->>>>>>> cf2ab916
 {
 	char *name = path_name(path, last);
 
