--- conflicted
+++ resolved
@@ -288,29 +288,17 @@
 	NEEDS_SSL_WITH_CRYPTO = YesPlease
 	NEEDS_LIBICONV = YesPlease
 	NO_STRLCPY = YesPlease
-<<<<<<< HEAD
-	## fink
-	ifeq ($(shell test -d /sw/lib && echo y),y)
-		BASIC_CFLAGS += -I/sw/include
-		BASIC_LDFLAGS += -L/sw/lib
-	endif
-	## darwinports
-	ifeq ($(shell test -d /opt/local/lib && echo y),y)
-		BASIC_CFLAGS += -I/opt/local/include
-		BASIC_LDFLAGS += -L/opt/local/lib
-=======
 	ifndef NO_FINK
 		ifeq ($(shell test -d /sw/lib && echo y),y)
-			ALL_CFLAGS += -I/sw/include
-			ALL_LDFLAGS += -L/sw/lib
+			BASIC_CFLAGS += -I/sw/include
+			BASIC_LDFLAGS += -L/sw/lib
 		endif
 	endif
 	ifndef NO_DARWIN_PORTS
 		ifeq ($(shell test -d /opt/local/lib && echo y),y)
-			ALL_CFLAGS += -I/opt/local/include
-			ALL_LDFLAGS += -L/opt/local/lib
+			BASIC_CFLAGS += -I/opt/local/include
+			BASIC_LDFLAGS += -L/opt/local/lib
 		endif
->>>>>>> 7c49cb28
 	endif
 endif
 ifeq ($(uname_S),SunOS)
@@ -778,12 +766,8 @@
 	$(INSTALL) -d -m755 '$(DESTDIR_SQ)$(gitexecdir_SQ)'
 	$(INSTALL) $(ALL_PROGRAMS) '$(DESTDIR_SQ)$(gitexecdir_SQ)'
 	$(INSTALL) git$X gitk '$(DESTDIR_SQ)$(bindir_SQ)'
-<<<<<<< HEAD
-	$(MAKE) -C templates install
+	$(MAKE) -C templates DESTDIR='$(DESTDIR_SQ)' install
 	$(MAKE) -C perl install
-=======
-	$(MAKE) -C templates DESTDIR='$(DESTDIR_SQ)' install
->>>>>>> 7c49cb28
 	$(INSTALL) -d -m755 '$(DESTDIR_SQ)$(GIT_PYTHON_DIR_SQ)'
 	$(INSTALL) $(PYMODULES) '$(DESTDIR_SQ)$(GIT_PYTHON_DIR_SQ)'
 	if test 'z$(bindir_SQ)' != 'z$(gitexecdir_SQ)'; \
