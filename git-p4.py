--- conflicted
+++ resolved
@@ -166,21 +166,16 @@
     """
     choices = set(m.group(1) for m in re.finditer(r"\[(.)\]", prompt_text))
     while True:
-<<<<<<< HEAD
-        response = input(prompt_text).strip().lower()
-=======
         sys.stderr.flush()
         sys.stdout.write(prompt_text)
         sys.stdout.flush()
         response=sys.stdin.readline().strip().lower()
->>>>>>> 55c30130
         if not response:
             continue
         response = response[0]
         if response in choices:
             return response
 
-<<<<<<< HEAD
 # We need different encoding/decoding strategies for text data being passed
 # around in pipes depending on python version
 if bytes is not str:
@@ -210,7 +205,7 @@
             if verbose:
                 print('Path with non-ASCII characters detected. Used {} to decode: {}'.format(encoding, path))
         return path
-=======
+
 def run_git_hook(cmd, param=[]):
     """Execute a hook if the hook exists."""
     if verbose:
@@ -277,7 +272,6 @@
             use_shell = True
     return subprocess.call(cli, shell=use_shell)
 
->>>>>>> 55c30130
 
 def write_pipe(c, stdin):
     if verbose:
