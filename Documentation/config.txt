CONFIGURATION FILE
------------------

The Git configuration file contains a number of variables that affect
the Git commands' behavior. The `.git/config` file in each repository
is used to store the configuration for that repository, and
`$HOME/.gitconfig` is used to store a per-user configuration as
fallback values for the `.git/config` file. The file `/etc/gitconfig`
can be used to store a system-wide default configuration.

The configuration variables are used by both the Git plumbing
and the porcelains. The variables are divided into sections, wherein
the fully qualified variable name of the variable itself is the last
dot-separated segment and the section name is everything before the last
dot. The variable names are case-insensitive, allow only alphanumeric
characters and `-`, and must start with an alphabetic character.  Some
variables may appear multiple times; we say then that the variable is
multivalued.

Syntax
~~~~~~

The syntax is fairly flexible and permissive; whitespaces are mostly
ignored.  The '#' and ';' characters begin comments to the end of line,
blank lines are ignored.

The file consists of sections and variables.  A section begins with
the name of the section in square brackets and continues until the next
section begins.  Section names are case-insensitive.  Only alphanumeric
characters, `-` and `.` are allowed in section names.  Each variable
must belong to some section, which means that there must be a section
header before the first setting of a variable.

Sections can be further divided into subsections.  To begin a subsection
put its name in double quotes, separated by space from the section name,
in the section header, like in the example below:

--------
	[section "subsection"]

--------

Subsection names are case sensitive and can contain any characters except
newline (doublequote `"` and backslash can be included by escaping them
as `\"` and `\\`, respectively).  Section headers cannot span multiple
lines.  Variables may belong directly to a section or to a given subsection.
You can have `[section]` if you have `[section "subsection"]`, but you
don't need to.

There is also a deprecated `[section.subsection]` syntax. With this
syntax, the subsection name is converted to lower-case and is also
compared case sensitively. These subsection names follow the same
restrictions as section names.

All the other lines (and the remainder of the line after the section
header) are recognized as setting variables, in the form
'name = value' (or just 'name', which is a short-hand to say that
the variable is the boolean "true").
The variable names are case-insensitive, allow only alphanumeric characters
and `-`, and must start with an alphabetic character.

A line that defines a value can be continued to the next line by
ending it with a `\`; the backquote and the end-of-line are
stripped.  Leading whitespaces after 'name =', the remainder of the
line after the first comment character '#' or ';', and trailing
whitespaces of the line are discarded unless they are enclosed in
double quotes.  Internal whitespaces within the value are retained
verbatim.

Inside double quotes, double quote `"` and backslash `\` characters
must be escaped: use `\"` for `"` and `\\` for `\`.

The following escape sequences (beside `\"` and `\\`) are recognized:
`\n` for newline character (NL), `\t` for horizontal tabulation (HT, TAB)
and `\b` for backspace (BS).  Other char escape sequences (including octal
escape sequences) are invalid.


Includes
~~~~~~~~

You can include one config file from another by setting the special
`include.path` variable to the name of the file to be included. The
included file is expanded immediately, as if its contents had been
found at the location of the include directive. If the value of the
`include.path` variable is a relative path, the path is considered to be
relative to the configuration file in which the include directive was
found. The value of `include.path` is subject to tilde expansion: `~/`
is expanded to the value of `$HOME`, and `~user/` to the specified
user's home directory. See below for examples.

Example
~~~~~~~

	# Core variables
	[core]
		; Don't trust file modes
		filemode = false

	# Our diff algorithm
	[diff]
		external = /usr/local/bin/diff-wrapper
		renames = true

	[branch "devel"]
		remote = origin
		merge = refs/heads/devel

	# Proxy settings
	[core]
		gitProxy="ssh" for "kernel.org"
		gitProxy=default-proxy ; for the rest

	[include]
		path = /path/to/foo.inc ; include by absolute path
		path = foo ; expand "foo" relative to the current file
		path = ~/foo ; expand "foo" in your $HOME directory


Values
~~~~~~

Values of many variables are treated as a simple string, but there
are variables that take values of specific types and there are rules
as to how to spell them.

boolean::

       When a variable is said to take a boolean value, many
       synonyms are accepted for 'true' and 'false'; these are all
       case-insensitive.

       true;; Boolean true can be spelled as `yes`, `on`, `true`,
		or `1`.  Also, a variable defined without `= <value>`
		is taken as true.

       false;; Boolean false can be spelled as `no`, `off`,
		`false`, or `0`.
+
When converting value to the canonical form using '--bool' type
specifier; 'git config' will ensure that the output is "true" or
"false" (spelled in lowercase).

integer::
       The value for many variables that specify various sizes can
       be suffixed with `k`, `M`,... to mean "scale the number by
       1024", "by 1024x1024", etc.

color::
       The value for a variables that takes a color is a list of
       colors (at most two) and attributes (at most one), separated
       by spaces.  The colors accepted are `normal`, `black`,
       `red`, `green`, `yellow`, `blue`, `magenta`, `cyan` and
       `white`; the attributes are `bold`, `dim`, `ul`, `blink` and
       `reverse`.  The first color given is the foreground; the
       second is the background.  The position of the attribute, if
       any, doesn't matter.
+
The attributes are meant to be reset at the beginning of each item
in the colored output, so setting color.decorate.branch to `black`
will paint that branch name in a plain `black`, even if the previous
thing on the same output line (e.g. opening parenthesis before the
list of branch names in `log --decorate` output) is set to be
painted with `bold` or some other attribute.


Variables
~~~~~~~~~

Note that this list is non-comprehensive and not necessarily complete.
For command-specific variables, you will find a more detailed description
in the appropriate manual page.

Other git-related tools may and do use their own variables.  When
inventing new variables for use in your own tool, make sure their
names do not conflict with those that are used by Git itself and
other popular tools, and describe them in your documentation.


advice.*::
	These variables control various optional help messages designed to
	aid new users. All 'advice.*' variables default to 'true', and you
	can tell Git that you do not need help by setting these to 'false':
+
--
	pushUpdateRejected::
		Set this variable to 'false' if you want to disable
		'pushNonFFCurrent',
		'pushNonFFMatching', 'pushAlreadyExists',
		'pushFetchFirst', and 'pushNeedsForce'
		simultaneously.
	pushNonFFCurrent::
		Advice shown when linkgit:git-push[1] fails due to a
		non-fast-forward update to the current branch.
	pushNonFFMatching::
		Advice shown when you ran linkgit:git-push[1] and pushed
		'matching refs' explicitly (i.e. you used ':', or
		specified a refspec that isn't your current branch) and
		it resulted in a non-fast-forward error.
	pushAlreadyExists::
		Shown when linkgit:git-push[1] rejects an update that
		does not qualify for fast-forwarding (e.g., a tag.)
	pushFetchFirst::
		Shown when linkgit:git-push[1] rejects an update that
		tries to overwrite a remote ref that points at an
		object we do not have.
	pushNeedsForce::
		Shown when linkgit:git-push[1] rejects an update that
		tries to overwrite a remote ref that points at an
		object that is not a commit-ish, or make the remote
		ref point at an object that is not a commit-ish.
	statusHints::
		Show directions on how to proceed from the current
		state in the output of linkgit:git-status[1], in
		the template shown when writing commit messages in
		linkgit:git-commit[1], and in the help message shown
		by linkgit:git-checkout[1] when switching branch.
	statusUoption::
		Advise to consider using the `-u` option to linkgit:git-status[1]
		when the command takes more than 2 seconds to enumerate untracked
		files.
	commitBeforeMerge::
		Advice shown when linkgit:git-merge[1] refuses to
		merge to avoid overwriting local changes.
	resolveConflict::
		Advice shown by various commands when conflicts
		prevent the operation from being performed.
	implicitIdentity::
		Advice on how to set your identity configuration when
		your information is guessed from the system username and
		domain name.
	detachedHead::
		Advice shown when you used linkgit:git-checkout[1] to
		move to the detach HEAD state, to instruct how to create
		a local branch after the fact.
	amWorkDir::
		Advice that shows the location of the patch file when
		linkgit:git-am[1] fails to apply it.
	rmHints::
		In case of failure in the output of linkgit:git-rm[1],
		show directions on how to proceed from the current state.
--

core.fileMode::
	Tells Git if the executable bit of files in the working tree
	is to be honored.
+
Some filesystems lose the executable bit when a file that is
marked as executable is checked out, or checks out an
non-executable file with executable bit on.
linkgit:git-clone[1] or linkgit:git-init[1] probe the filesystem
to see if it handles the executable bit correctly
and this variable is automatically set as necessary.
+
A repository, however, may be on a filesystem that handles
the filemode correctly, and this variable is set to 'true'
when created, but later may be made accessible from another
environment that loses the filemode (e.g. exporting ext4 via
CIFS mount, visiting a Cygwin created repository with
Git for Windows or Eclipse).
In such a case it may be necessary to set this variable to 'false'.
See linkgit:git-update-index[1].
+
The default is true (when core.filemode is not specified in the config file).

core.ignorecase::
	If true, this option enables various workarounds to enable
	Git to work better on filesystems that are not case sensitive,
	like FAT. For example, if a directory listing finds
	"makefile" when Git expects "Makefile", Git will assume
	it is really the same file, and continue to remember it as
	"Makefile".
+
The default is false, except linkgit:git-clone[1] or linkgit:git-init[1]
will probe and set core.ignorecase true if appropriate when the repository
is created.

core.precomposeunicode::
	This option is only used by Mac OS implementation of Git.
	When core.precomposeunicode=true, Git reverts the unicode decomposition
	of filenames done by Mac OS. This is useful when sharing a repository
	between Mac OS and Linux or Windows.
	(Git for Windows 1.7.10 or higher is needed, or Git under cygwin 1.7).
	When false, file names are handled fully transparent by Git,
	which is backward compatible with older versions of Git.

core.protectHFS::
	If set to true, do not allow checkout of paths that would
	be considered equivalent to `.git` on an HFS+ filesystem.
	Defaults to `true` on Mac OS, and `false` elsewhere.

core.protectNTFS::
	If set to true, do not allow checkout of paths that would
	cause problems with the NTFS filesystem, e.g. conflict with
	8.3 "short" names.
	Defaults to `true` on Windows, and `false` elsewhere.

core.trustctime::
	If false, the ctime differences between the index and the
	working tree are ignored; useful when the inode change time
	is regularly modified by something outside Git (file system
	crawlers and some backup systems).
	See linkgit:git-update-index[1]. True by default.

core.checkstat::
	Determines which stat fields to match between the index
	and work tree. The user can set this to 'default' or
	'minimal'. Default (or explicitly 'default'), is to check
	all fields, including the sub-second part of mtime and ctime.

core.quotepath::
	The commands that output paths (e.g. 'ls-files',
	'diff'), when not given the `-z` option, will quote
	"unusual" characters in the pathname by enclosing the
	pathname in a double-quote pair and with backslashes the
	same way strings in C source code are quoted.  If this
	variable is set to false, the bytes higher than 0x80 are
	not quoted but output as verbatim.  Note that double
	quote, backslash and control characters are always
	quoted without `-z` regardless of the setting of this
	variable.

core.eol::
	Sets the line ending type to use in the working directory for
	files that have the `text` property set.  Alternatives are
	'lf', 'crlf' and 'native', which uses the platform's native
	line ending.  The default value is `native`.  See
	linkgit:gitattributes[5] for more information on end-of-line
	conversion.

core.safecrlf::
	If true, makes Git check if converting `CRLF` is reversible when
	end-of-line conversion is active.  Git will verify if a command
	modifies a file in the work tree either directly or indirectly.
	For example, committing a file followed by checking out the
	same file should yield the original file in the work tree.  If
	this is not the case for the current setting of
	`core.autocrlf`, Git will reject the file.  The variable can
	be set to "warn", in which case Git will only warn about an
	irreversible conversion but continue the operation.
+
CRLF conversion bears a slight chance of corrupting data.
When it is enabled, Git will convert CRLF to LF during commit and LF to
CRLF during checkout.  A file that contains a mixture of LF and
CRLF before the commit cannot be recreated by Git.  For text
files this is the right thing to do: it corrects line endings
such that we have only LF line endings in the repository.
But for binary files that are accidentally classified as text the
conversion can corrupt data.
+
If you recognize such corruption early you can easily fix it by
setting the conversion type explicitly in .gitattributes.  Right
after committing you still have the original file in your work
tree and this file is not yet corrupted.  You can explicitly tell
Git that this file is binary and Git will handle the file
appropriately.
+
Unfortunately, the desired effect of cleaning up text files with
mixed line endings and the undesired effect of corrupting binary
files cannot be distinguished.  In both cases CRLFs are removed
in an irreversible way.  For text files this is the right thing
to do because CRLFs are line endings, while for binary files
converting CRLFs corrupts data.
+
Note, this safety check does not mean that a checkout will generate a
file identical to the original file for a different setting of
`core.eol` and `core.autocrlf`, but only for the current one.  For
example, a text file with `LF` would be accepted with `core.eol=lf`
and could later be checked out with `core.eol=crlf`, in which case the
resulting file would contain `CRLF`, although the original file
contained `LF`.  However, in both work trees the line endings would be
consistent, that is either all `LF` or all `CRLF`, but never mixed.  A
file with mixed line endings would be reported by the `core.safecrlf`
mechanism.

core.autocrlf::
	Setting this variable to "true" is almost the same as setting
	the `text` attribute to "auto" on all files except that text
	files are not guaranteed to be normalized: files that contain
	`CRLF` in the repository will not be touched.  Use this
	setting if you want to have `CRLF` line endings in your
	working directory even though the repository does not have
	normalized line endings.  This variable can be set to 'input',
	in which case no output conversion is performed.

core.symlinks::
	If false, symbolic links are checked out as small plain files that
	contain the link text. linkgit:git-update-index[1] and
	linkgit:git-add[1] will not change the recorded type to regular
	file. Useful on filesystems like FAT that do not support
	symbolic links.
+
The default is true, except linkgit:git-clone[1] or linkgit:git-init[1]
will probe and set core.symlinks false if appropriate when the repository
is created.

core.gitProxy::
	A "proxy command" to execute (as 'command host port') instead
	of establishing direct connection to the remote server when
	using the Git protocol for fetching. If the variable value is
	in the "COMMAND for DOMAIN" format, the command is applied only
	on hostnames ending with the specified domain string. This variable
	may be set multiple times and is matched in the given order;
	the first match wins.
+
Can be overridden by the 'GIT_PROXY_COMMAND' environment variable
(which always applies universally, without the special "for"
handling).
+
The special string `none` can be used as the proxy command to
specify that no proxy be used for a given domain pattern.
This is useful for excluding servers inside a firewall from
proxy use, while defaulting to a common proxy for external domains.

core.ignoreStat::
	If true, Git will avoid using lstat() calls to detect if files have
	changed by setting the "assume-unchanged" bit for those tracked files
	which it has updated identically in both the index and working tree.
+
When files are modified outside of Git, the user will need to stage
the modified files explicitly (e.g. see 'Examples' section in
linkgit:git-update-index[1]).
Git will not normally detect changes to those files.
+
This is useful on systems where lstat() calls are very slow, such as
CIFS/Microsoft Windows.
+
False by default.

core.preferSymlinkRefs::
	Instead of the default "symref" format for HEAD
	and other symbolic reference files, use symbolic links.
	This is sometimes needed to work with old scripts that
	expect HEAD to be a symbolic link.

core.bare::
	If true this repository is assumed to be 'bare' and has no
	working directory associated with it.  If this is the case a
	number of commands that require a working directory will be
	disabled, such as linkgit:git-add[1] or linkgit:git-merge[1].
+
This setting is automatically guessed by linkgit:git-clone[1] or
linkgit:git-init[1] when the repository was created.  By default a
repository that ends in "/.git" is assumed to be not bare (bare =
false), while all other repositories are assumed to be bare (bare
= true).

core.worktree::
	Set the path to the root of the working tree.
	This can be overridden by the GIT_WORK_TREE environment
	variable and the '--work-tree' command-line option.
	The value can be an absolute path or relative to the path to
	the .git directory, which is either specified by --git-dir
	or GIT_DIR, or automatically discovered.
	If --git-dir or GIT_DIR is specified but none of
	--work-tree, GIT_WORK_TREE and core.worktree is specified,
	the current working directory is regarded as the top level
	of your working tree.
+
Note that this variable is honored even when set in a configuration
file in a ".git" subdirectory of a directory and its value differs
from the latter directory (e.g. "/path/to/.git/config" has
core.worktree set to "/different/path"), which is most likely a
misconfiguration.  Running Git commands in the "/path/to" directory will
still use "/different/path" as the root of the work tree and can cause
confusion unless you know what you are doing (e.g. you are creating a
read-only snapshot of the same index to a location different from the
repository's usual working tree).

core.logAllRefUpdates::
	Enable the reflog. Updates to a ref <ref> is logged to the file
	"$GIT_DIR/logs/<ref>", by appending the new and old
	SHA-1, the date/time and the reason of the update, but
	only when the file exists.  If this configuration
	variable is set to true, missing "$GIT_DIR/logs/<ref>"
	file is automatically created for branch heads (i.e. under
	refs/heads/), remote refs (i.e. under refs/remotes/),
	note refs (i.e. under refs/notes/), and the symbolic ref HEAD.
+
This information can be used to determine what commit
was the tip of a branch "2 days ago".
+
This value is true by default in a repository that has
a working directory associated with it, and false by
default in a bare repository.

core.repositoryFormatVersion::
	Internal variable identifying the repository format and layout
	version.

core.sharedRepository::
	When 'group' (or 'true'), the repository is made shareable between
	several users in a group (making sure all the files and objects are
	group-writable). When 'all' (or 'world' or 'everybody'), the
	repository will be readable by all users, additionally to being
	group-shareable. When 'umask' (or 'false'), Git will use permissions
	reported by umask(2). When '0xxx', where '0xxx' is an octal number,
	files in the repository will have this mode value. '0xxx' will override
	user's umask value (whereas the other options will only override
	requested parts of the user's umask value). Examples: '0660' will make
	the repo read/write-able for the owner and group, but inaccessible to
	others (equivalent to 'group' unless umask is e.g. '0022'). '0640' is a
	repository that is group-readable but not group-writable.
	See linkgit:git-init[1]. False by default.

core.warnAmbiguousRefs::
	If true, Git will warn you if the ref name you passed it is ambiguous
	and might match multiple refs in the repository. True by default.

core.compression::
	An integer -1..9, indicating a default compression level.
	-1 is the zlib default. 0 means no compression,
	and 1..9 are various speed/size tradeoffs, 9 being slowest.
	If set, this provides a default to other compression variables,
	such as 'core.loosecompression' and 'pack.compression'.

core.loosecompression::
	An integer -1..9, indicating the compression level for objects that
	are not in a pack file. -1 is the zlib default. 0 means no
	compression, and 1..9 are various speed/size tradeoffs, 9 being
	slowest.  If not set,  defaults to core.compression.  If that is
	not set,  defaults to 1 (best speed).

core.packedGitWindowSize::
	Number of bytes of a pack file to map into memory in a
	single mapping operation.  Larger window sizes may allow
	your system to process a smaller number of large pack files
	more quickly.  Smaller window sizes will negatively affect
	performance due to increased calls to the operating system's
	memory manager, but may improve performance when accessing
	a large number of large pack files.
+
Default is 1 MiB if NO_MMAP was set at compile time, otherwise 32
MiB on 32 bit platforms and 1 GiB on 64 bit platforms.  This should
be reasonable for all users/operating systems.  You probably do
not need to adjust this value.
+
Common unit suffixes of 'k', 'm', or 'g' are supported.

core.packedGitLimit::
	Maximum number of bytes to map simultaneously into memory
	from pack files.  If Git needs to access more than this many
	bytes at once to complete an operation it will unmap existing
	regions to reclaim virtual address space within the process.
+
Default is 256 MiB on 32 bit platforms and 8 GiB on 64 bit platforms.
This should be reasonable for all users/operating systems, except on
the largest projects.  You probably do not need to adjust this value.
+
Common unit suffixes of 'k', 'm', or 'g' are supported.

core.deltaBaseCacheLimit::
	Maximum number of bytes to reserve for caching base objects
	that may be referenced by multiple deltified objects.  By storing the
	entire decompressed base objects in a cache Git is able
	to avoid unpacking and decompressing frequently used base
	objects multiple times.
+
Default is 96 MiB on all platforms.  This should be reasonable
for all users/operating systems, except on the largest projects.
You probably do not need to adjust this value.
+
Common unit suffixes of 'k', 'm', or 'g' are supported.

core.bigFileThreshold::
	Files larger than this size are stored deflated, without
	attempting delta compression.  Storing large files without
	delta compression avoids excessive memory usage, at the
	slight expense of increased disk usage. Additionally files
	larger than this size are always treated as binary.
+
Default is 512 MiB on all platforms.  This should be reasonable
for most projects as source code and other text files can still
be delta compressed, but larger binary media files won't be.
+
Common unit suffixes of 'k', 'm', or 'g' are supported.

core.excludesfile::
	In addition to '.gitignore' (per-directory) and
	'.git/info/exclude', Git looks into this file for patterns
	of files which are not meant to be tracked.  "`~/`" is expanded
	to the value of `$HOME` and "`~user/`" to the specified user's
	home directory. Its default value is $XDG_CONFIG_HOME/git/ignore.
	If $XDG_CONFIG_HOME is either not set or empty, $HOME/.config/git/ignore
	is used instead. See linkgit:gitignore[5].

core.askpass::
	Some commands (e.g. svn and http interfaces) that interactively
	ask for a password can be told to use an external program given
	via the value of this variable. Can be overridden by the 'GIT_ASKPASS'
	environment variable. If not set, fall back to the value of the
	'SSH_ASKPASS' environment variable or, failing that, a simple password
	prompt. The external program shall be given a suitable prompt as
	command-line argument and write the password on its STDOUT.

core.attributesfile::
	In addition to '.gitattributes' (per-directory) and
	'.git/info/attributes', Git looks into this file for attributes
	(see linkgit:gitattributes[5]). Path expansions are made the same
	way as for `core.excludesfile`. Its default value is
	$XDG_CONFIG_HOME/git/attributes. If $XDG_CONFIG_HOME is either not
	set or empty, $HOME/.config/git/attributes is used instead.

core.editor::
	Commands such as `commit` and `tag` that lets you edit
	messages by launching an editor uses the value of this
	variable when it is set, and the environment variable
	`GIT_EDITOR` is not set.  See linkgit:git-var[1].

core.commentchar::
	Commands such as `commit` and `tag` that lets you edit
	messages consider a line that begins with this character
	commented, and removes them after the editor returns
	(default '#').
+
If set to "auto", `git-commit` would select a character that is not
the beginning character of any line in existing commit messages.

sequence.editor::
	Text editor used by `git rebase -i` for editing the rebase instruction file.
	The value is meant to be interpreted by the shell when it is used.
	It can be overridden by the `GIT_SEQUENCE_EDITOR` environment variable.
	When not configured the default commit message editor is used instead.

core.pager::
	Text viewer for use by Git commands (e.g., 'less').  The value
	is meant to be interpreted by the shell.  The order of preference
	is the `$GIT_PAGER` environment variable, then `core.pager`
	configuration, then `$PAGER`, and then the default chosen at
	compile time (usually 'less').
+
When the `LESS` environment variable is unset, Git sets it to `FRX`
(if `LESS` environment variable is set, Git does not change it at
all).  If you want to selectively override Git's default setting
for `LESS`, you can set `core.pager` to e.g. `less -S`.  This will
be passed to the shell by Git, which will translate the final
command to `LESS=FRX less -S`. The environment does not set the
`S` option but the command line does, instructing less to truncate
long lines. Similarly, setting `core.pager` to `less -+F` will
deactivate the `F` option specified by the environment from the
command-line, deactivating the "quit if one screen" behavior of
`less`.  One can specifically activate some flags for particular
commands: for example, setting `pager.blame` to `less -S` enables
line truncation only for `git blame`.
+
Likewise, when the `LV` environment variable is unset, Git sets it
to `-c`.  You can override this setting by exporting `LV` with
another value or setting `core.pager` to `lv +c`.

core.whitespace::
	A comma separated list of common whitespace problems to
	notice.  'git diff' will use `color.diff.whitespace` to
	highlight them, and 'git apply --whitespace=error' will
	consider them as errors.  You can prefix `-` to disable
	any of them (e.g. `-trailing-space`):
+
* `blank-at-eol` treats trailing whitespaces at the end of the line
  as an error (enabled by default).
* `space-before-tab` treats a space character that appears immediately
  before a tab character in the initial indent part of the line as an
  error (enabled by default).
* `indent-with-non-tab` treats a line that is indented with space
  characters instead of the equivalent tabs as an error (not enabled by
  default).
* `tab-in-indent` treats a tab character in the initial indent part of
  the line as an error (not enabled by default).
* `blank-at-eof` treats blank lines added at the end of file as an error
  (enabled by default).
* `trailing-space` is a short-hand to cover both `blank-at-eol` and
  `blank-at-eof`.
* `cr-at-eol` treats a carriage-return at the end of line as
  part of the line terminator, i.e. with it, `trailing-space`
  does not trigger if the character before such a carriage-return
  is not a whitespace (not enabled by default).
* `tabwidth=<n>` tells how many character positions a tab occupies; this
  is relevant for `indent-with-non-tab` and when Git fixes `tab-in-indent`
  errors. The default tab width is 8. Allowed values are 1 to 63.

core.fsyncobjectfiles::
	This boolean will enable 'fsync()' when writing object files.
+
This is a total waste of time and effort on a filesystem that orders
data writes properly, but can be useful for filesystems that do not use
journalling (traditional UNIX filesystems) or that only journal metadata
and not file contents (OS X's HFS+, or Linux ext3 with "data=writeback").

core.preloadindex::
	Enable parallel index preload for operations like 'git diff'
+
This can speed up operations like 'git diff' and 'git status' especially
on filesystems like NFS that have weak caching semantics and thus
relatively high IO latencies.  When enabled, Git will do the
index comparison to the filesystem data in parallel, allowing
overlapping IO's.  Defaults to true.

core.createObject::
	You can set this to 'link', in which case a hardlink followed by
	a delete of the source are used to make sure that object creation
	will not overwrite existing objects.
+
On some file system/operating system combinations, this is unreliable.
Set this config setting to 'rename' there; However, This will remove the
check that makes sure that existing object files will not get overwritten.

core.notesRef::
	When showing commit messages, also show notes which are stored in
	the given ref.  The ref must be fully qualified.  If the given
	ref does not exist, it is not an error but means that no
	notes should be printed.
+
This setting defaults to "refs/notes/commits", and it can be overridden by
the 'GIT_NOTES_REF' environment variable.  See linkgit:git-notes[1].

core.sparseCheckout::
	Enable "sparse checkout" feature. See section "Sparse checkout" in
	linkgit:git-read-tree[1] for more information.

core.abbrev::
	Set the length object names are abbreviated to.  If unspecified,
	many commands abbreviate to 7 hexdigits, which may not be enough
	for abbreviated object names to stay unique for sufficiently long
	time.

add.ignoreErrors::
add.ignore-errors (deprecated)::
	Tells 'git add' to continue adding files when some files cannot be
	added due to indexing errors. Equivalent to the '--ignore-errors'
	option of linkgit:git-add[1].  `add.ignore-errors` is deprecated,
	as it does not follow the usual naming convention for configuration
	variables.

alias.*::
	Command aliases for the linkgit:git[1] command wrapper - e.g.
	after defining "alias.last = cat-file commit HEAD", the invocation
	"git last" is equivalent to "git cat-file commit HEAD". To avoid
	confusion and troubles with script usage, aliases that
	hide existing Git commands are ignored. Arguments are split by
	spaces, the usual shell quoting and escaping is supported.
	A quote pair or a backslash can be used to quote them.
+
If the alias expansion is prefixed with an exclamation point,
it will be treated as a shell command.  For example, defining
"alias.new = !gitk --all --not ORIG_HEAD", the invocation
"git new" is equivalent to running the shell command
"gitk --all --not ORIG_HEAD".  Note that shell commands will be
executed from the top-level directory of a repository, which may
not necessarily be the current directory.
'GIT_PREFIX' is set as returned by running 'git rev-parse --show-prefix'
from the original current directory. See linkgit:git-rev-parse[1].

am.keepcr::
	If true, git-am will call git-mailsplit for patches in mbox format
	with parameter '--keep-cr'. In this case git-mailsplit will
	not remove `\r` from lines ending with `\r\n`. Can be overridden
	by giving '--no-keep-cr' from the command line.
	See linkgit:git-am[1], linkgit:git-mailsplit[1].

apply.ignorewhitespace::
	When set to 'change', tells 'git apply' to ignore changes in
	whitespace, in the same way as the '--ignore-space-change'
	option.
	When set to one of: no, none, never, false tells 'git apply' to
	respect all whitespace differences.
	See linkgit:git-apply[1].

apply.whitespace::
	Tells 'git apply' how to handle whitespaces, in the same way
	as the '--whitespace' option. See linkgit:git-apply[1].

branch.autosetupmerge::
	Tells 'git branch' and 'git checkout' to set up new branches
	so that linkgit:git-pull[1] will appropriately merge from the
	starting point branch. Note that even if this option is not set,
	this behavior can be chosen per-branch using the `--track`
	and `--no-track` options. The valid settings are: `false` -- no
	automatic setup is done; `true` -- automatic setup is done when the
	starting point is a remote-tracking branch; `always` --
	automatic setup is done when the starting point is either a
	local branch or remote-tracking
	branch. This option defaults to true.

branch.autosetuprebase::
	When a new branch is created with 'git branch' or 'git checkout'
	that tracks another branch, this variable tells Git to set
	up pull to rebase instead of merge (see "branch.<name>.rebase").
	When `never`, rebase is never automatically set to true.
	When `local`, rebase is set to true for tracked branches of
	other local branches.
	When `remote`, rebase is set to true for tracked branches of
	remote-tracking branches.
	When `always`, rebase will be set to true for all tracking
	branches.
	See "branch.autosetupmerge" for details on how to set up a
	branch to track another branch.
	This option defaults to never.

branch.<name>.remote::
	When on branch <name>, it tells 'git fetch' and 'git push'
	which remote to fetch from/push to.  The remote to push to
	may be overridden with `remote.pushdefault` (for all branches).
	The remote to push to, for the current branch, may be further
	overridden by `branch.<name>.pushremote`.  If no remote is
	configured, or if you are not on any branch, it defaults to
	`origin` for fetching and `remote.pushdefault` for pushing.
	Additionally, `.` (a period) is the current local repository
	(a dot-repository), see `branch.<name>.merge`'s final note below.

branch.<name>.pushremote::
	When on branch <name>, it overrides `branch.<name>.remote` for
	pushing.  It also overrides `remote.pushdefault` for pushing
	from branch <name>.  When you pull from one place (e.g. your
	upstream) and push to another place (e.g. your own publishing
	repository), you would want to set `remote.pushdefault` to
	specify the remote to push to for all branches, and use this
	option to override it for a specific branch.

branch.<name>.merge::
	Defines, together with branch.<name>.remote, the upstream branch
	for the given branch. It tells 'git fetch'/'git pull'/'git rebase' which
	branch to merge and can also affect 'git push' (see push.default).
	When in branch <name>, it tells 'git fetch' the default
	refspec to be marked for merging in FETCH_HEAD. The value is
	handled like the remote part of a refspec, and must match a
	ref which is fetched from the remote given by
	"branch.<name>.remote".
	The merge information is used by 'git pull' (which at first calls
	'git fetch') to lookup the default branch for merging. Without
	this option, 'git pull' defaults to merge the first refspec fetched.
	Specify multiple values to get an octopus merge.
	If you wish to setup 'git pull' so that it merges into <name> from
	another branch in the local repository, you can point
	branch.<name>.merge to the desired branch, and use the relative path
	setting `.` (a period) for branch.<name>.remote.

branch.<name>.mergeoptions::
	Sets default options for merging into branch <name>. The syntax and
	supported options are the same as those of linkgit:git-merge[1], but
	option values containing whitespace characters are currently not
	supported.

branch.<name>.rebase::
	When true, rebase the branch <name> on top of the fetched branch,
	instead of merging the default branch from the default remote when
	"git pull" is run. See "pull.rebase" for doing this in a non
	branch-specific manner.
+
	When preserve, also pass `--preserve-merges` along to 'git rebase'
	so that locally committed merge commits will not be flattened
	by running 'git pull'.
+
*NOTE*: this is a possibly dangerous operation; do *not* use
it unless you understand the implications (see linkgit:git-rebase[1]
for details).

branch.<name>.description::
	Branch description, can be edited with
	`git branch --edit-description`. Branch description is
	automatically added in the format-patch cover letter or
	request-pull summary.

browser.<tool>.cmd::
	Specify the command to invoke the specified browser. The
	specified command is evaluated in shell with the URLs passed
	as arguments. (See linkgit:git-web{litdd}browse[1].)

browser.<tool>.path::
	Override the path for the given tool that may be used to
	browse HTML help (see '-w' option in linkgit:git-help[1]) or a
	working repository in gitweb (see linkgit:git-instaweb[1]).

clean.requireForce::
	A boolean to make git-clean do nothing unless given -f,
	-i or -n.   Defaults to true.

color.branch::
	A boolean to enable/disable color in the output of
	linkgit:git-branch[1]. May be set to `always`,
	`false` (or `never`) or `auto` (or `true`), in which case colors are used
	only when the output is to a terminal. Defaults to false.

color.branch.<slot>::
	Use customized color for branch coloration. `<slot>` is one of
	`current` (the current branch), `local` (a local branch),
	`remote` (a remote-tracking branch in refs/remotes/),
	`upstream` (upstream tracking branch), `plain` (other
	refs).
<<<<<<< HEAD
+
The value for these configuration variables is a list of colors (at most
two) and attributes (at most one), separated by spaces.  The colors
accepted are `normal`, `black`, `red`, `green`, `yellow`, `blue`,
`magenta`, `cyan` and `white`; the attributes are `bold`, `dim`, `ul`,
`blink` and `reverse`.  The first color given is the foreground; the
second is the background.  The position of the attribute, if any,
doesn't matter. Attributes may be turned off specifically by prefixing
them with `no` (e.g., `noreverse`, `noul`, etc).
+
Colors (foreground and background) may also be given as numbers between
0 and 255; these use ANSI 256-color mode (but note that not all
terminals may support this).  If your terminal supports it, you may also
specify 24-bit RGB values as hex, like `#ff0ab3`.
=======
>>>>>>> 5ee87585

color.diff::
	Whether to use ANSI escape sequences to add color to patches.
	If this is set to `always`, linkgit:git-diff[1],
	linkgit:git-log[1], and linkgit:git-show[1] will use color
	for all patches.  If it is set to `true` or `auto`, those
	commands will only use color when output is to the terminal.
	Defaults to false.
+
This does not affect linkgit:git-format-patch[1] or the
'git-diff-{asterisk}' plumbing commands.  Can be overridden on the
command line with the `--color[=<when>]` option.

color.diff.<slot>::
	Use customized color for diff colorization.  `<slot>` specifies
	which part of the patch to use the specified color, and is one
	of `plain` (context text), `meta` (metainformation), `frag`
	(hunk header), 'func' (function in hunk header), `old` (removed lines),
	`new` (added lines), `commit` (commit headers), or `whitespace`
	(highlighting whitespace errors).

color.decorate.<slot>::
	Use customized color for 'git log --decorate' output.  `<slot>` is one
	of `branch`, `remoteBranch`, `tag`, `stash` or `HEAD` for local
	branches, remote-tracking branches, tags, stash and HEAD, respectively.

color.grep::
	When set to `always`, always highlight matches.  When `false` (or
	`never`), never.  When set to `true` or `auto`, use color only
	when the output is written to the terminal.  Defaults to `false`.

color.grep.<slot>::
	Use customized color for grep colorization.  `<slot>` specifies which
	part of the line to use the specified color, and is one of
+
--
`context`;;
	non-matching text in context lines (when using `-A`, `-B`, or `-C`)
`filename`;;
	filename prefix (when not using `-h`)
`function`;;
	function name lines (when using `-p`)
`linenumber`;;
	line number prefix (when using `-n`)
`match`;;
	matching text (same as setting `matchContext` and `matchSelected`)
`matchContext`;;
	matching text in context lines
`matchSelected`;;
	matching text in selected lines
`selected`;;
	non-matching text in selected lines
`separator`;;
	separators between fields on a line (`:`, `-`, and `=`)
	and between hunks (`--`)
--

color.interactive::
	When set to `always`, always use colors for interactive prompts
	and displays (such as those used by "git-add --interactive" and
	"git-clean --interactive"). When false (or `never`), never.
	When set to `true` or `auto`, use colors only when the output is
	to the terminal. Defaults to false.

color.interactive.<slot>::
	Use customized color for 'git add --interactive' and 'git clean
	--interactive' output. `<slot>` may be `prompt`, `header`, `help`
	or `error`, for four distinct types of normal output from
	interactive commands.

color.pager::
	A boolean to enable/disable colored output when the pager is in
	use (default is true).

color.showbranch::
	A boolean to enable/disable color in the output of
	linkgit:git-show-branch[1]. May be set to `always`,
	`false` (or `never`) or `auto` (or `true`), in which case colors are used
	only when the output is to a terminal. Defaults to false.

color.status::
	A boolean to enable/disable color in the output of
	linkgit:git-status[1]. May be set to `always`,
	`false` (or `never`) or `auto` (or `true`), in which case colors are used
	only when the output is to a terminal. Defaults to false.

color.status.<slot>::
	Use customized color for status colorization. `<slot>` is
	one of `header` (the header text of the status message),
	`added` or `updated` (files which are added but not committed),
	`changed` (files which are changed but not added in the index),
	`untracked` (files which are not tracked by Git),
	`branch` (the current branch),
	`nobranch` (the color the 'no branch' warning is shown in, defaulting
<<<<<<< HEAD
	to red), or
	`unmerged` (files which have unmerged changes).
	The values of these variables may be specified as in
	color.branch.<slot>.
=======
	to red).
>>>>>>> 5ee87585

color.ui::
	This variable determines the default value for variables such
	as `color.diff` and `color.grep` that control the use of color
	per command family. Its scope will expand as more commands learn
	configuration to set a default for the `--color` option.  Set it
	to `false` or `never` if you prefer Git commands not to use
	color unless enabled explicitly with some other configuration
	or the `--color` option. Set it to `always` if you want all
	output not intended for machine consumption to use color, to
	`true` or `auto` (this is the default since Git 1.8.4) if you
	want such output to use color when written to the terminal.

column.ui::
	Specify whether supported commands should output in columns.
	This variable consists of a list of tokens separated by spaces
	or commas:
+
These options control when the feature should be enabled
(defaults to 'never'):
+
--
`always`;;
	always show in columns
`never`;;
	never show in columns
`auto`;;
	show in columns if the output is to the terminal
--
+
These options control layout (defaults to 'column').  Setting any
of these implies 'always' if none of 'always', 'never', or 'auto' are
specified.
+
--
`column`;;
	fill columns before rows
`row`;;
	fill rows before columns
`plain`;;
	show in one column
--
+
Finally, these options can be combined with a layout option (defaults
to 'nodense'):
+
--
`dense`;;
	make unequal size columns to utilize more space
`nodense`;;
	make equal size columns
--

column.branch::
	Specify whether to output branch listing in `git branch` in columns.
	See `column.ui` for details.

column.clean::
	Specify the layout when list items in `git clean -i`, which always
	shows files and directories in columns. See `column.ui` for details.

column.status::
	Specify whether to output untracked files in `git status` in columns.
	See `column.ui` for details.

column.tag::
	Specify whether to output tag listing in `git tag` in columns.
	See `column.ui` for details.

commit.cleanup::
	This setting overrides the default of the `--cleanup` option in
	`git commit`. See linkgit:git-commit[1] for details. Changing the
	default can be useful when you always want to keep lines that begin
	with comment character `#` in your log message, in which case you
	would do `git config commit.cleanup whitespace` (note that you will
	have to remove the help lines that begin with `#` in the commit log
	template yourself, if you do this).

commit.gpgsign::

	A boolean to specify whether all commits should be GPG signed.
	Use of this option when doing operations such as rebase can
	result in a large number of commits being signed. It may be
	convenient to use an agent to avoid typing your GPG passphrase
	several times.

commit.status::
	A boolean to enable/disable inclusion of status information in the
	commit message template when using an editor to prepare the commit
	message.  Defaults to true.

commit.template::
	Specify a file to use as the template for new commit messages.
	"`~/`" is expanded to the value of `$HOME` and "`~user/`" to the
	specified user's home directory.

credential.helper::
	Specify an external helper to be called when a username or
	password credential is needed; the helper may consult external
	storage to avoid prompting the user for the credentials. See
	linkgit:gitcredentials[7] for details.

credential.useHttpPath::
	When acquiring credentials, consider the "path" component of an http
	or https URL to be important. Defaults to false. See
	linkgit:gitcredentials[7] for more information.

credential.username::
	If no username is set for a network authentication, use this username
	by default. See credential.<context>.* below, and
	linkgit:gitcredentials[7].

credential.<url>.*::
	Any of the credential.* options above can be applied selectively to
	some credentials. For example "credential.https://example.com.username"
	would set the default username only for https connections to
	example.com. See linkgit:gitcredentials[7] for details on how URLs are
	matched.

include::diff-config.txt[]

difftool.<tool>.path::
	Override the path for the given tool.  This is useful in case
	your tool is not in the PATH.

difftool.<tool>.cmd::
	Specify the command to invoke the specified diff tool.
	The specified command is evaluated in shell with the following
	variables available:  'LOCAL' is set to the name of the temporary
	file containing the contents of the diff pre-image and 'REMOTE'
	is set to the name of the temporary file containing the contents
	of the diff post-image.

difftool.prompt::
	Prompt before each invocation of the diff tool.

fetch.recurseSubmodules::
	This option can be either set to a boolean value or to 'on-demand'.
	Setting it to a boolean changes the behavior of fetch and pull to
	unconditionally recurse into submodules when set to true or to not
	recurse at all when set to false. When set to 'on-demand' (the default
	value), fetch and pull will only recurse into a populated submodule
	when its superproject retrieves a commit that updates the submodule's
	reference.

fetch.fsckObjects::
	If it is set to true, git-fetch-pack will check all fetched
	objects. It will abort in the case of a malformed object or a
	broken link. The result of an abort are only dangling objects.
	Defaults to false. If not set, the value of `transfer.fsckObjects`
	is used instead.

fetch.unpackLimit::
	If the number of objects fetched over the Git native
	transfer is below this
	limit, then the objects will be unpacked into loose object
	files. However if the number of received objects equals or
	exceeds this limit then the received pack will be stored as
	a pack, after adding any missing delta bases.  Storing the
	pack from a push can make the push operation complete faster,
	especially on slow filesystems.  If not set, the value of
	`transfer.unpackLimit` is used instead.

fetch.prune::
	If true, fetch will automatically behave as if the `--prune`
	option was given on the command line.  See also `remote.<name>.prune`.

format.attach::
	Enable multipart/mixed attachments as the default for
	'format-patch'.  The value can also be a double quoted string
	which will enable attachments as the default and set the
	value as the boundary.  See the --attach option in
	linkgit:git-format-patch[1].

format.numbered::
	A boolean which can enable or disable sequence numbers in patch
	subjects.  It defaults to "auto" which enables it only if there
	is more than one patch.  It can be enabled or disabled for all
	messages by setting it to "true" or "false".  See --numbered
	option in linkgit:git-format-patch[1].

format.headers::
	Additional email headers to include in a patch to be submitted
	by mail.  See linkgit:git-format-patch[1].

format.to::
format.cc::
	Additional recipients to include in a patch to be submitted
	by mail.  See the --to and --cc options in
	linkgit:git-format-patch[1].

format.subjectprefix::
	The default for format-patch is to output files with the '[PATCH]'
	subject prefix. Use this variable to change that prefix.

format.signature::
	The default for format-patch is to output a signature containing
	the Git version number. Use this variable to change that default.
	Set this variable to the empty string ("") to suppress
	signature generation.

format.signaturefile::
	Works just like format.signature except the contents of the
	file specified by this variable will be used as the signature.

format.suffix::
	The default for format-patch is to output files with the suffix
	`.patch`. Use this variable to change that suffix (make sure to
	include the dot if you want it).

format.pretty::
	The default pretty format for log/show/whatchanged command,
	See linkgit:git-log[1], linkgit:git-show[1],
	linkgit:git-whatchanged[1].

format.thread::
	The default threading style for 'git format-patch'.  Can be
	a boolean value, or `shallow` or `deep`.  `shallow` threading
	makes every mail a reply to the head of the series,
	where the head is chosen from the cover letter, the
	`--in-reply-to`, and the first patch mail, in this order.
	`deep` threading makes every mail a reply to the previous one.
	A true boolean value is the same as `shallow`, and a false
	value disables threading.

format.signoff::
	A boolean value which lets you enable the `-s/--signoff` option of
	format-patch by default. *Note:* Adding the Signed-off-by: line to a
	patch should be a conscious act and means that you certify you have
	the rights to submit this work under the same open source license.
	Please see the 'SubmittingPatches' document for further discussion.

format.coverLetter::
	A boolean that controls whether to generate a cover-letter when
	format-patch is invoked, but in addition can be set to "auto", to
	generate a cover-letter only when there's more than one patch.

filter.<driver>.clean::
	The command which is used to convert the content of a worktree
	file to a blob upon checkin.  See linkgit:gitattributes[5] for
	details.

filter.<driver>.smudge::
	The command which is used to convert the content of a blob
	object to a worktree file upon checkout.  See
	linkgit:gitattributes[5] for details.

gc.aggressiveDepth::
	The depth parameter used in the delta compression
	algorithm used by 'git gc --aggressive'.  This defaults
	to 250.

gc.aggressiveWindow::
	The window size parameter used in the delta compression
	algorithm used by 'git gc --aggressive'.  This defaults
	to 250.

gc.auto::
	When there are approximately more than this many loose
	objects in the repository, `git gc --auto` will pack them.
	Some Porcelain commands use this command to perform a
	light-weight garbage collection from time to time.  The
	default value is 6700.  Setting this to 0 disables it.

gc.autopacklimit::
	When there are more than this many packs that are not
	marked with `*.keep` file in the repository, `git gc
	--auto` consolidates them into one larger pack.  The
	default	value is 50.  Setting this to 0 disables it.

gc.autodetach::
	Make `git gc --auto` return immediately and run in background
	if the system supports it. Default is true.

gc.packrefs::
	Running `git pack-refs` in a repository renders it
	unclonable by Git versions prior to 1.5.1.2 over dumb
	transports such as HTTP.  This variable determines whether
	'git gc' runs `git pack-refs`. This can be set to `notbare`
	to enable it within all non-bare repos or it can be set to a
	boolean value.  The default is `true`.

gc.pruneexpire::
	When 'git gc' is run, it will call 'prune --expire 2.weeks.ago'.
	Override the grace period with this config variable.  The value
	"now" may be used to disable this  grace period and always prune
	unreachable objects immediately.

gc.reflogexpire::
gc.<pattern>.reflogexpire::
	'git reflog expire' removes reflog entries older than
	this time; defaults to 90 days.  With "<pattern>" (e.g.
	"refs/stash") in the middle the setting applies only to
	the refs that match the <pattern>.

gc.reflogexpireunreachable::
gc.<ref>.reflogexpireunreachable::
	'git reflog expire' removes reflog entries older than
	this time and are not reachable from the current tip;
	defaults to 30 days.  With "<pattern>" (e.g. "refs/stash")
	in the middle, the setting applies only to the refs that
	match the <pattern>.

gc.rerereresolved::
	Records of conflicted merge you resolved earlier are
	kept for this many days when 'git rerere gc' is run.
	The default is 60 days.  See linkgit:git-rerere[1].

gc.rerereunresolved::
	Records of conflicted merge you have not resolved are
	kept for this many days when 'git rerere gc' is run.
	The default is 15 days.  See linkgit:git-rerere[1].

gitcvs.commitmsgannotation::
	Append this string to each commit message. Set to empty string
	to disable this feature. Defaults to "via git-CVS emulator".

gitcvs.enabled::
	Whether the CVS server interface is enabled for this repository.
	See linkgit:git-cvsserver[1].

gitcvs.logfile::
	Path to a log file where the CVS server interface well... logs
	various stuff. See linkgit:git-cvsserver[1].

gitcvs.usecrlfattr::
	If true, the server will look up the end-of-line conversion
	attributes for files to determine the '-k' modes to use. If
	the attributes force Git to treat a file as text,
	the '-k' mode will be left blank so CVS clients will
	treat it as text. If they suppress text conversion, the file
	will be set with '-kb' mode, which suppresses any newline munging
	the client might otherwise do. If the attributes do not allow
	the file type to be determined, then 'gitcvs.allbinary' is
	used. See linkgit:gitattributes[5].

gitcvs.allbinary::
	This is used if 'gitcvs.usecrlfattr' does not resolve
	the correct '-kb' mode to use. If true, all
	unresolved files are sent to the client in
	mode '-kb'. This causes the client to treat them
	as binary files, which suppresses any newline munging it
	otherwise might do. Alternatively, if it is set to "guess",
	then the contents of the file are examined to decide if
	it is binary, similar to 'core.autocrlf'.

gitcvs.dbname::
	Database used by git-cvsserver to cache revision information
	derived from the Git repository. The exact meaning depends on the
	used database driver, for SQLite (which is the default driver) this
	is a filename. Supports variable substitution (see
	linkgit:git-cvsserver[1] for details). May not contain semicolons (`;`).
	Default: '%Ggitcvs.%m.sqlite'

gitcvs.dbdriver::
	Used Perl DBI driver. You can specify any available driver
	for this here, but it might not work. git-cvsserver is tested
	with 'DBD::SQLite', reported to work with 'DBD::Pg', and
	reported *not* to work with 'DBD::mysql'. Experimental feature.
	May not contain double colons (`:`). Default: 'SQLite'.
	See linkgit:git-cvsserver[1].

gitcvs.dbuser, gitcvs.dbpass::
	Database user and password. Only useful if setting 'gitcvs.dbdriver',
	since SQLite has no concept of database users and/or passwords.
	'gitcvs.dbuser' supports variable substitution (see
	linkgit:git-cvsserver[1] for details).

gitcvs.dbTableNamePrefix::
	Database table name prefix.  Prepended to the names of any
	database tables used, allowing a single database to be used
	for several repositories.  Supports variable substitution (see
	linkgit:git-cvsserver[1] for details).  Any non-alphabetic
	characters will be replaced with underscores.

All gitcvs variables except for 'gitcvs.usecrlfattr' and
'gitcvs.allbinary' can also be specified as
'gitcvs.<access_method>.<varname>' (where 'access_method'
is one of "ext" and "pserver") to make them apply only for the given
access method.

gitweb.category::
gitweb.description::
gitweb.owner::
gitweb.url::
	See linkgit:gitweb[1] for description.

gitweb.avatar::
gitweb.blame::
gitweb.grep::
gitweb.highlight::
gitweb.patches::
gitweb.pickaxe::
gitweb.remote_heads::
gitweb.showsizes::
gitweb.snapshot::
	See linkgit:gitweb.conf[5] for description.

grep.lineNumber::
	If set to true, enable '-n' option by default.

grep.patternType::
	Set the default matching behavior. Using a value of 'basic', 'extended',
	'fixed', or 'perl' will enable the '--basic-regexp', '--extended-regexp',
	'--fixed-strings', or '--perl-regexp' option accordingly, while the
	value 'default' will return to the default matching behavior.

grep.extendedRegexp::
	If set to true, enable '--extended-regexp' option by default. This
	option is ignored when the 'grep.patternType' option is set to a value
	other than 'default'.

gpg.program::
	Use this custom program instead of "gpg" found on $PATH when
	making or verifying a PGP signature. The program must support the
	same command-line interface as GPG, namely, to verify a detached
	signature, "gpg --verify $file - <$signature" is run, and the
	program is expected to signal a good signature by exiting with
	code 0, and to generate an ASCII-armored detached signature, the
	standard input of "gpg -bsau $key" is fed with the contents to be
	signed, and the program is expected to send the result to its
	standard output.

gui.commitmsgwidth::
	Defines how wide the commit message window is in the
	linkgit:git-gui[1]. "75" is the default.

gui.diffcontext::
	Specifies how many context lines should be used in calls to diff
	made by the linkgit:git-gui[1]. The default is "5".

gui.displayuntracked::
	Determines if linkgit::git-gui[1] shows untracked files
	in the file list. The default is "true".

gui.encoding::
	Specifies the default encoding to use for displaying of
	file contents in linkgit:git-gui[1] and linkgit:gitk[1].
	It can be overridden by setting the 'encoding' attribute
	for relevant files (see linkgit:gitattributes[5]).
	If this option is not set, the tools default to the
	locale encoding.

gui.matchtrackingbranch::
	Determines if new branches created with linkgit:git-gui[1] should
	default to tracking remote branches with matching names or
	not. Default: "false".

gui.newbranchtemplate::
	Is used as suggested name when creating new branches using the
	linkgit:git-gui[1].

gui.pruneduringfetch::
	"true" if linkgit:git-gui[1] should prune remote-tracking branches when
	performing a fetch. The default value is "false".

gui.trustmtime::
	Determines if linkgit:git-gui[1] should trust the file modification
	timestamp or not. By default the timestamps are not trusted.

gui.spellingdictionary::
	Specifies the dictionary used for spell checking commit messages in
	the linkgit:git-gui[1]. When set to "none" spell checking is turned
	off.

gui.fastcopyblame::
	If true, 'git gui blame' uses `-C` instead of `-C -C` for original
	location detection. It makes blame significantly faster on huge
	repositories at the expense of less thorough copy detection.

gui.copyblamethreshold::
	Specifies the threshold to use in 'git gui blame' original location
	detection, measured in alphanumeric characters. See the
	linkgit:git-blame[1] manual for more information on copy detection.

gui.blamehistoryctx::
	Specifies the radius of history context in days to show in
	linkgit:gitk[1] for the selected commit, when the `Show History
	Context` menu item is invoked from 'git gui blame'. If this
	variable is set to zero, the whole history is shown.

guitool.<name>.cmd::
	Specifies the shell command line to execute when the corresponding item
	of the linkgit:git-gui[1] `Tools` menu is invoked. This option is
	mandatory for every tool. The command is executed from the root of
	the working directory, and in the environment it receives the name of
	the tool as 'GIT_GUITOOL', the name of the currently selected file as
	'FILENAME', and the name of the current branch as 'CUR_BRANCH' (if
	the head is detached, 'CUR_BRANCH' is empty).

guitool.<name>.needsfile::
	Run the tool only if a diff is selected in the GUI. It guarantees
	that 'FILENAME' is not empty.

guitool.<name>.noconsole::
	Run the command silently, without creating a window to display its
	output.

guitool.<name>.norescan::
	Don't rescan the working directory for changes after the tool
	finishes execution.

guitool.<name>.confirm::
	Show a confirmation dialog before actually running the tool.

guitool.<name>.argprompt::
	Request a string argument from the user, and pass it to the tool
	through the 'ARGS' environment variable. Since requesting an
	argument implies confirmation, the 'confirm' option has no effect
	if this is enabled. If the option is set to 'true', 'yes', or '1',
	the dialog uses a built-in generic prompt; otherwise the exact
	value of the variable is used.

guitool.<name>.revprompt::
	Request a single valid revision from the user, and set the
	'REVISION' environment variable. In other aspects this option
	is similar to 'argprompt', and can be used together with it.

guitool.<name>.revunmerged::
	Show only unmerged branches in the 'revprompt' subdialog.
	This is useful for tools similar to merge or rebase, but not
	for things like checkout or reset.

guitool.<name>.title::
	Specifies the title to use for the prompt dialog. The default
	is the tool name.

guitool.<name>.prompt::
	Specifies the general prompt string to display at the top of
	the dialog, before subsections for 'argprompt' and 'revprompt'.
	The default value includes the actual command.

help.browser::
	Specify the browser that will be used to display help in the
	'web' format. See linkgit:git-help[1].

help.format::
	Override the default help format used by linkgit:git-help[1].
	Values 'man', 'info', 'web' and 'html' are supported. 'man' is
	the default. 'web' and 'html' are the same.

help.autocorrect::
	Automatically correct and execute mistyped commands after
	waiting for the given number of deciseconds (0.1 sec). If more
	than one command can be deduced from the entered text, nothing
	will be executed.  If the value of this option is negative,
	the corrected command will be executed immediately. If the
	value is 0 - the command will be just shown but not executed.
	This is the default.

help.htmlpath::
	Specify the path where the HTML documentation resides. File system paths
	and URLs are supported. HTML pages will be prefixed with this path when
	help is displayed in the 'web' format. This defaults to the documentation
	path of your Git installation.

http.proxy::
	Override the HTTP proxy, normally configured using the 'http_proxy',
	'https_proxy', and 'all_proxy' environment variables (see
	`curl(1)`).  This can be overridden on a per-remote basis; see
	remote.<name>.proxy

http.cookiefile::
	File containing previously stored cookie lines which should be used
	in the Git http session, if they match the server. The file format
	of the file to read cookies from should be plain HTTP headers or
	the Netscape/Mozilla cookie file format (see linkgit:curl[1]).
	NOTE that the file specified with http.cookiefile is only used as
	input unless http.saveCookies is set.

http.savecookies::
	If set, store cookies received during requests to the file specified by
	http.cookiefile. Has no effect if http.cookiefile is unset.

http.sslVerify::
	Whether to verify the SSL certificate when fetching or pushing
	over HTTPS. Can be overridden by the 'GIT_SSL_NO_VERIFY' environment
	variable.

http.sslCert::
	File containing the SSL certificate when fetching or pushing
	over HTTPS. Can be overridden by the 'GIT_SSL_CERT' environment
	variable.

http.sslKey::
	File containing the SSL private key when fetching or pushing
	over HTTPS. Can be overridden by the 'GIT_SSL_KEY' environment
	variable.

http.sslCertPasswordProtected::
	Enable Git's password prompt for the SSL certificate.  Otherwise
	OpenSSL will prompt the user, possibly many times, if the
	certificate or private key is encrypted.  Can be overridden by the
	'GIT_SSL_CERT_PASSWORD_PROTECTED' environment variable.

http.sslCAInfo::
	File containing the certificates to verify the peer with when
	fetching or pushing over HTTPS. Can be overridden by the
	'GIT_SSL_CAINFO' environment variable.

http.sslCAPath::
	Path containing files with the CA certificates to verify the peer
	with when fetching or pushing over HTTPS. Can be overridden
	by the 'GIT_SSL_CAPATH' environment variable.

http.sslTry::
	Attempt to use AUTH SSL/TLS and encrypted data transfers
	when connecting via regular FTP protocol. This might be needed
	if the FTP server requires it for security reasons or you wish
	to connect securely whenever remote FTP server supports it.
	Default is false since it might trigger certificate verification
	errors on misconfigured servers.

http.maxRequests::
	How many HTTP requests to launch in parallel. Can be overridden
	by the 'GIT_HTTP_MAX_REQUESTS' environment variable. Default is 5.

http.minSessions::
	The number of curl sessions (counted across slots) to be kept across
	requests. They will not be ended with curl_easy_cleanup() until
	http_cleanup() is invoked. If USE_CURL_MULTI is not defined, this
	value will be capped at 1. Defaults to 1.

http.postBuffer::
	Maximum size in bytes of the buffer used by smart HTTP
	transports when POSTing data to the remote system.
	For requests larger than this buffer size, HTTP/1.1 and
	Transfer-Encoding: chunked is used to avoid creating a
	massive pack file locally.  Default is 1 MiB, which is
	sufficient for most requests.

http.lowSpeedLimit, http.lowSpeedTime::
	If the HTTP transfer speed is less than 'http.lowSpeedLimit'
	for longer than 'http.lowSpeedTime' seconds, the transfer is aborted.
	Can be overridden by the 'GIT_HTTP_LOW_SPEED_LIMIT' and
	'GIT_HTTP_LOW_SPEED_TIME' environment variables.

http.noEPSV::
	A boolean which disables using of EPSV ftp command by curl.
	This can helpful with some "poor" ftp servers which don't
	support EPSV mode. Can be overridden by the 'GIT_CURL_FTP_NO_EPSV'
	environment variable. Default is false (curl will use EPSV).

http.useragent::
	The HTTP USER_AGENT string presented to an HTTP server.  The default
	value represents the version of the client Git such as git/1.7.1.
	This option allows you to override this value to a more common value
	such as Mozilla/4.0.  This may be necessary, for instance, if
	connecting through a firewall that restricts HTTP connections to a set
	of common USER_AGENT strings (but not including those like git/1.7.1).
	Can be overridden by the 'GIT_HTTP_USER_AGENT' environment variable.

http.<url>.*::
	Any of the http.* options above can be applied selectively to some URLs.
	For a config key to match a URL, each element of the config key is
	compared to that of the URL, in the following order:
+
--
. Scheme (e.g., `https` in `https://example.com/`). This field
  must match exactly between the config key and the URL.

. Host/domain name (e.g., `example.com` in `https://example.com/`).
  This field must match exactly between the config key and the URL.

. Port number (e.g., `8080` in `http://example.com:8080/`).
  This field must match exactly between the config key and the URL.
  Omitted port numbers are automatically converted to the correct
  default for the scheme before matching.

. Path (e.g., `repo.git` in `https://example.com/repo.git`). The
  path field of the config key must match the path field of the URL
  either exactly or as a prefix of slash-delimited path elements.  This means
  a config key with path `foo/` matches URL path `foo/bar`.  A prefix can only
  match on a slash (`/`) boundary.  Longer matches take precedence (so a config
  key with path `foo/bar` is a better match to URL path `foo/bar` than a config
  key with just path `foo/`).

. User name (e.g., `user` in `https://user@example.com/repo.git`). If
  the config key has a user name it must match the user name in the
  URL exactly. If the config key does not have a user name, that
  config key will match a URL with any user name (including none),
  but at a lower precedence than a config key with a user name.
--
+
The list above is ordered by decreasing precedence; a URL that matches
a config key's path is preferred to one that matches its user name. For example,
if the URL is `https://user@example.com/foo/bar` a config key match of
`https://example.com/foo` will be preferred over a config key match of
`https://user@example.com`.
+
All URLs are normalized before attempting any matching (the password part,
if embedded in the URL, is always ignored for matching purposes) so that
equivalent URLs that are simply spelled differently will match properly.
Environment variable settings always override any matches.  The URLs that are
matched against are those given directly to Git commands.  This means any URLs
visited as a result of a redirection do not participate in matching.

i18n.commitEncoding::
	Character encoding the commit messages are stored in; Git itself
	does not care per se, but this information is necessary e.g. when
	importing commits from emails or in the gitk graphical history
	browser (and possibly at other places in the future or in other
	porcelains). See e.g. linkgit:git-mailinfo[1]. Defaults to 'utf-8'.

i18n.logOutputEncoding::
	Character encoding the commit messages are converted to when
	running 'git log' and friends.

imap::
	The configuration variables in the 'imap' section are described
	in linkgit:git-imap-send[1].

index.version::
	Specify the version with which new index files should be
	initialized.  This does not affect existing repositories.

init.templatedir::
	Specify the directory from which templates will be copied.
	(See the "TEMPLATE DIRECTORY" section of linkgit:git-init[1].)

instaweb.browser::
	Specify the program that will be used to browse your working
	repository in gitweb. See linkgit:git-instaweb[1].

instaweb.httpd::
	The HTTP daemon command-line to start gitweb on your working
	repository. See linkgit:git-instaweb[1].

instaweb.local::
	If true the web server started by linkgit:git-instaweb[1] will
	be bound to the local IP (127.0.0.1).

instaweb.modulepath::
	The default module path for linkgit:git-instaweb[1] to use
	instead of /usr/lib/apache2/modules.  Only used if httpd
	is Apache.

instaweb.port::
	The port number to bind the gitweb httpd to. See
	linkgit:git-instaweb[1].

interactive.singlekey::
	In interactive commands, allow the user to provide one-letter
	input with a single key (i.e., without hitting enter).
	Currently this is used by the `--patch` mode of
	linkgit:git-add[1], linkgit:git-checkout[1], linkgit:git-commit[1],
	linkgit:git-reset[1], and linkgit:git-stash[1]. Note that this
	setting is silently ignored if portable keystroke input
	is not available; requires the Perl module Term::ReadKey.

log.abbrevCommit::
	If true, makes linkgit:git-log[1], linkgit:git-show[1], and
	linkgit:git-whatchanged[1] assume `--abbrev-commit`. You may
	override this option with `--no-abbrev-commit`.

log.date::
	Set the default date-time mode for the 'log' command.
	Setting a value for log.date is similar to using 'git log''s
	`--date` option.  Possible values are `relative`, `local`,
	`default`, `iso`, `rfc`, and `short`; see linkgit:git-log[1]
	for details.

log.decorate::
	Print out the ref names of any commits that are shown by the log
	command. If 'short' is specified, the ref name prefixes 'refs/heads/',
	'refs/tags/' and 'refs/remotes/' will not be printed. If 'full' is
	specified, the full ref name (including prefix) will be printed.
	This is the same as the log commands '--decorate' option.

log.showroot::
	If true, the initial commit will be shown as a big creation event.
	This is equivalent to a diff against an empty tree.
	Tools like linkgit:git-log[1] or linkgit:git-whatchanged[1], which
	normally hide the root commit will now show it. True by default.

log.mailmap::
	If true, makes linkgit:git-log[1], linkgit:git-show[1], and
	linkgit:git-whatchanged[1] assume `--use-mailmap`.

mailinfo.scissors::
	If true, makes linkgit:git-mailinfo[1] (and therefore
	linkgit:git-am[1]) act by default as if the --scissors option
	was provided on the command-line. When active, this features
	removes everything from the message body before a scissors
	line (i.e. consisting mainly of ">8", "8<" and "-").

mailmap.file::
	The location of an augmenting mailmap file. The default
	mailmap, located in the root of the repository, is loaded
	first, then the mailmap file pointed to by this variable.
	The location of the mailmap file may be in a repository
	subdirectory, or somewhere outside of the repository itself.
	See linkgit:git-shortlog[1] and linkgit:git-blame[1].

mailmap.blob::
	Like `mailmap.file`, but consider the value as a reference to a
	blob in the repository. If both `mailmap.file` and
	`mailmap.blob` are given, both are parsed, with entries from
	`mailmap.file` taking precedence. In a bare repository, this
	defaults to `HEAD:.mailmap`. In a non-bare repository, it
	defaults to empty.

man.viewer::
	Specify the programs that may be used to display help in the
	'man' format. See linkgit:git-help[1].

man.<tool>.cmd::
	Specify the command to invoke the specified man viewer. The
	specified command is evaluated in shell with the man page
	passed as argument. (See linkgit:git-help[1].)

man.<tool>.path::
	Override the path for the given tool that may be used to
	display help in the 'man' format. See linkgit:git-help[1].

include::merge-config.txt[]

mergetool.<tool>.path::
	Override the path for the given tool.  This is useful in case
	your tool is not in the PATH.

mergetool.<tool>.cmd::
	Specify the command to invoke the specified merge tool.  The
	specified command is evaluated in shell with the following
	variables available: 'BASE' is the name of a temporary file
	containing the common base of the files to be merged, if available;
	'LOCAL' is the name of a temporary file containing the contents of
	the file on the current branch; 'REMOTE' is the name of a temporary
	file containing the contents of the file from the branch being
	merged; 'MERGED' contains the name of the file to which the merge
	tool should write the results of a successful merge.

mergetool.<tool>.trustExitCode::
	For a custom merge command, specify whether the exit code of
	the merge command can be used to determine whether the merge was
	successful.  If this is not set to true then the merge target file
	timestamp is checked and the merge assumed to have been successful
	if the file has been updated, otherwise the user is prompted to
	indicate the success of the merge.

mergetool.meld.hasOutput::
	Older versions of `meld` do not support the `--output` option.
	Git will attempt to detect whether `meld` supports `--output`
	by inspecting the output of `meld --help`.  Configuring
	`mergetool.meld.hasOutput` will make Git skip these checks and
	use the configured value instead.  Setting `mergetool.meld.hasOutput`
	to `true` tells Git to unconditionally use the `--output` option,
	and `false` avoids using `--output`.

mergetool.keepBackup::
	After performing a merge, the original file with conflict markers
	can be saved as a file with a `.orig` extension.  If this variable
	is set to `false` then this file is not preserved.  Defaults to
	`true` (i.e. keep the backup files).

mergetool.keepTemporaries::
	When invoking a custom merge tool, Git uses a set of temporary
	files to pass to the tool. If the tool returns an error and this
	variable is set to `true`, then these temporary files will be
	preserved, otherwise they will be removed after the tool has
	exited. Defaults to `false`.

mergetool.writeToTemp::
	Git writes temporary 'BASE', 'LOCAL', and 'REMOTE' versions of
	conflicting files in the worktree by default.  Git will attempt
	to use a temporary directory for these files when set `true`.
	Defaults to `false`.

mergetool.prompt::
	Prompt before each invocation of the merge resolution program.

notes.displayRef::
	The (fully qualified) refname from which to show notes when
	showing commit messages.  The value of this variable can be set
	to a glob, in which case notes from all matching refs will be
	shown.  You may also specify this configuration variable
	several times.  A warning will be issued for refs that do not
	exist, but a glob that does not match any refs is silently
	ignored.
+
This setting can be overridden with the `GIT_NOTES_DISPLAY_REF`
environment variable, which must be a colon separated list of refs or
globs.
+
The effective value of "core.notesRef" (possibly overridden by
GIT_NOTES_REF) is also implicitly added to the list of refs to be
displayed.

notes.rewrite.<command>::
	When rewriting commits with <command> (currently `amend` or
	`rebase`) and this variable is set to `true`, Git
	automatically copies your notes from the original to the
	rewritten commit.  Defaults to `true`, but see
	"notes.rewriteRef" below.

notes.rewriteMode::
	When copying notes during a rewrite (see the
	"notes.rewrite.<command>" option), determines what to do if
	the target commit already has a note.  Must be one of
	`overwrite`, `concatenate`, or `ignore`.  Defaults to
	`concatenate`.
+
This setting can be overridden with the `GIT_NOTES_REWRITE_MODE`
environment variable.

notes.rewriteRef::
	When copying notes during a rewrite, specifies the (fully
	qualified) ref whose notes should be copied.  The ref may be a
	glob, in which case notes in all matching refs will be copied.
	You may also specify this configuration several times.
+
Does not have a default value; you must configure this variable to
enable note rewriting.  Set it to `refs/notes/commits` to enable
rewriting for the default commit notes.
+
This setting can be overridden with the `GIT_NOTES_REWRITE_REF`
environment variable, which must be a colon separated list of refs or
globs.

pack.window::
	The size of the window used by linkgit:git-pack-objects[1] when no
	window size is given on the command line. Defaults to 10.

pack.depth::
	The maximum delta depth used by linkgit:git-pack-objects[1] when no
	maximum depth is given on the command line. Defaults to 50.

pack.windowMemory::
	The maximum size of memory that is consumed by each thread
	in linkgit:git-pack-objects[1] for pack window memory when
	no limit is given on the command line.  The value can be
	suffixed with "k", "m", or "g".  When left unconfigured (or
	set explicitly to 0), there will be no limit.

pack.compression::
	An integer -1..9, indicating the compression level for objects
	in a pack file. -1 is the zlib default. 0 means no
	compression, and 1..9 are various speed/size tradeoffs, 9 being
	slowest.  If not set,  defaults to core.compression.  If that is
	not set,  defaults to -1, the zlib default, which is "a default
	compromise between speed and compression (currently equivalent
	to level 6)."
+
Note that changing the compression level will not automatically recompress
all existing objects. You can force recompression by passing the -F option
to linkgit:git-repack[1].

pack.deltaCacheSize::
	The maximum memory in bytes used for caching deltas in
	linkgit:git-pack-objects[1] before writing them out to a pack.
	This cache is used to speed up the writing object phase by not
	having to recompute the final delta result once the best match
	for all objects is found.  Repacking large repositories on machines
	which are tight with memory might be badly impacted by this though,
	especially if this cache pushes the system into swapping.
	A value of 0 means no limit. The smallest size of 1 byte may be
	used to virtually disable this cache. Defaults to 256 MiB.

pack.deltaCacheLimit::
	The maximum size of a delta, that is cached in
	linkgit:git-pack-objects[1]. This cache is used to speed up the
	writing object phase by not having to recompute the final delta
	result once the best match for all objects is found. Defaults to 1000.

pack.threads::
	Specifies the number of threads to spawn when searching for best
	delta matches.  This requires that linkgit:git-pack-objects[1]
	be compiled with pthreads otherwise this option is ignored with a
	warning. This is meant to reduce packing time on multiprocessor
	machines. The required amount of memory for the delta search window
	is however multiplied by the number of threads.
	Specifying 0 will cause Git to auto-detect the number of CPU's
	and set the number of threads accordingly.

pack.indexVersion::
	Specify the default pack index version.  Valid values are 1 for
	legacy pack index used by Git versions prior to 1.5.2, and 2 for
	the new pack index with capabilities for packs larger than 4 GB
	as well as proper protection against the repacking of corrupted
	packs.  Version 2 is the default.  Note that version 2 is enforced
	and this config option ignored whenever the corresponding pack is
	larger than 2 GB.
+
If you have an old Git that does not understand the version 2 `*.idx` file,
cloning or fetching over a non native protocol (e.g. "http" and "rsync")
that will copy both `*.pack` file and corresponding `*.idx` file from the
other side may give you a repository that cannot be accessed with your
older version of Git. If the `*.pack` file is smaller than 2 GB, however,
you can use linkgit:git-index-pack[1] on the *.pack file to regenerate
the `*.idx` file.

pack.packSizeLimit::
	The maximum size of a pack.  This setting only affects
	packing to a file when repacking, i.e. the git:// protocol
	is unaffected.  It can be overridden by the `--max-pack-size`
	option of linkgit:git-repack[1]. The minimum size allowed is
	limited to 1 MiB. The default is unlimited.
	Common unit suffixes of 'k', 'm', or 'g' are
	supported.

pack.useBitmaps::
	When true, git will use pack bitmaps (if available) when packing
	to stdout (e.g., during the server side of a fetch). Defaults to
	true. You should not generally need to turn this off unless
	you are debugging pack bitmaps.

pack.writebitmaps (deprecated)::
	This is a deprecated synonym for `repack.writeBitmaps`.

pack.writeBitmapHashCache::
	When true, git will include a "hash cache" section in the bitmap
	index (if one is written). This cache can be used to feed git's
	delta heuristics, potentially leading to better deltas between
	bitmapped and non-bitmapped objects (e.g., when serving a fetch
	between an older, bitmapped pack and objects that have been
	pushed since the last gc). The downside is that it consumes 4
	bytes per object of disk space, and that JGit's bitmap
	implementation does not understand it, causing it to complain if
	Git and JGit are used on the same repository. Defaults to false.

pager.<cmd>::
	If the value is boolean, turns on or off pagination of the
	output of a particular Git subcommand when writing to a tty.
	Otherwise, turns on pagination for the subcommand using the
	pager specified by the value of `pager.<cmd>`.  If `--paginate`
	or `--no-pager` is specified on the command line, it takes
	precedence over this option.  To disable pagination for all
	commands, set `core.pager` or `GIT_PAGER` to `cat`.

pretty.<name>::
	Alias for a --pretty= format string, as specified in
	linkgit:git-log[1]. Any aliases defined here can be used just
	as the built-in pretty formats could. For example,
	running `git config pretty.changelog "format:* %H %s"`
	would cause the invocation `git log --pretty=changelog`
	to be equivalent to running `git log "--pretty=format:* %H %s"`.
	Note that an alias with the same name as a built-in format
	will be silently ignored.

pull.ff::
	By default, Git does not create an extra merge commit when merging
	a commit that is a descendant of the current commit. Instead, the
	tip of the current branch is fast-forwarded. When set to `false`,
	this variable tells Git to create an extra merge commit in such
	a case (equivalent to giving the `--no-ff` option from the command
	line). When set to `only`, only such fast-forward merges are
	allowed (equivalent to giving the `--ff-only` option from the
	command line).

pull.rebase::
	When true, rebase branches on top of the fetched branch, instead
	of merging the default branch from the default remote when "git
	pull" is run. See "branch.<name>.rebase" for setting this on a
	per-branch basis.
+
	When preserve, also pass `--preserve-merges` along to 'git rebase'
	so that locally committed merge commits will not be flattened
	by running 'git pull'.
+
*NOTE*: this is a possibly dangerous operation; do *not* use
it unless you understand the implications (see linkgit:git-rebase[1]
for details).

pull.octopus::
	The default merge strategy to use when pulling multiple branches
	at once.

pull.twohead::
	The default merge strategy to use when pulling a single branch.

push.default::
	Defines the action `git push` should take if no refspec is
	explicitly given.  Different values are well-suited for
	specific workflows; for instance, in a purely central workflow
	(i.e. the fetch source is equal to the push destination),
	`upstream` is probably what you want.  Possible values are:
+
--

* `nothing` - do not push anything (error out) unless a refspec is
  explicitly given. This is primarily meant for people who want to
  avoid mistakes by always being explicit.

* `current` - push the current branch to update a branch with the same
  name on the receiving end.  Works in both central and non-central
  workflows.

* `upstream` - push the current branch back to the branch whose
  changes are usually integrated into the current branch (which is
  called `@{upstream}`).  This mode only makes sense if you are
  pushing to the same repository you would normally pull from
  (i.e. central workflow).

* `simple` - in centralized workflow, work like `upstream` with an
  added safety to refuse to push if the upstream branch's name is
  different from the local one.
+
When pushing to a remote that is different from the remote you normally
pull from, work as `current`.  This is the safest option and is suited
for beginners.
+
This mode has become the default in Git 2.0.

* `matching` - push all branches having the same name on both ends.
  This makes the repository you are pushing to remember the set of
  branches that will be pushed out (e.g. if you always push 'maint'
  and 'master' there and no other branches, the repository you push
  to will have these two branches, and your local 'maint' and
  'master' will be pushed there).
+
To use this mode effectively, you have to make sure _all_ the
branches you would push out are ready to be pushed out before
running 'git push', as the whole point of this mode is to allow you
to push all of the branches in one go.  If you usually finish work
on only one branch and push out the result, while other branches are
unfinished, this mode is not for you.  Also this mode is not
suitable for pushing into a shared central repository, as other
people may add new branches there, or update the tip of existing
branches outside your control.
+
This used to be the default, but not since Git 2.0 (`simple` is the
new default).

--

rebase.stat::
	Whether to show a diffstat of what changed upstream since the last
	rebase. False by default.

rebase.autosquash::
	If set to true enable '--autosquash' option by default.

rebase.autostash::
	When set to true, automatically create a temporary stash
	before the operation begins, and apply it after the operation
	ends.  This means that you can run rebase on a dirty worktree.
	However, use with care: the final stash application after a
	successful rebase might result in non-trivial conflicts.
	Defaults to false.

receive.advertiseatomic::
	By default, git-receive-pack will advertise the atomic push
	capability to its clients. If you don't want to this capability
	to be advertised, set this variable to false.

receive.autogc::
	By default, git-receive-pack will run "git-gc --auto" after
	receiving data from git-push and updating refs.  You can stop
	it by setting this variable to false.

receive.certnonceseed::
	By setting this variable to a string, `git receive-pack`
	will accept a `git push --signed` and verifies it by using
	a "nonce" protected by HMAC using this string as a secret
	key.

receive.certnonceslop::
	When a `git push --signed` sent a push certificate with a
	"nonce" that was issued by a receive-pack serving the same
	repository within this many seconds, export the "nonce"
	found in the certificate to `GIT_PUSH_CERT_NONCE` to the
	hooks (instead of what the receive-pack asked the sending
	side to include).  This may allow writing checks in
	`pre-receive` and `post-receive` a bit easier.  Instead of
	checking `GIT_PUSH_CERT_NONCE_SLOP` environment variable
	that records by how many seconds the nonce is stale to
	decide if they want to accept the certificate, they only
	can check `GIT_PUSH_CERT_NONCE_STATUS` is `OK`.

receive.fsckObjects::
	If it is set to true, git-receive-pack will check all received
	objects. It will abort in the case of a malformed object or a
	broken link. The result of an abort are only dangling objects.
	Defaults to false. If not set, the value of `transfer.fsckObjects`
	is used instead.

receive.unpackLimit::
	If the number of objects received in a push is below this
	limit then the objects will be unpacked into loose object
	files. However if the number of received objects equals or
	exceeds this limit then the received pack will be stored as
	a pack, after adding any missing delta bases.  Storing the
	pack from a push can make the push operation complete faster,
	especially on slow filesystems.  If not set, the value of
	`transfer.unpackLimit` is used instead.

receive.denyDeletes::
	If set to true, git-receive-pack will deny a ref update that deletes
	the ref. Use this to prevent such a ref deletion via a push.

receive.denyDeleteCurrent::
	If set to true, git-receive-pack will deny a ref update that
	deletes the currently checked out branch of a non-bare repository.

receive.denyCurrentBranch::
	If set to true or "refuse", git-receive-pack will deny a ref update
	to the currently checked out branch of a non-bare repository.
	Such a push is potentially dangerous because it brings the HEAD
	out of sync with the index and working tree. If set to "warn",
	print a warning of such a push to stderr, but allow the push to
	proceed. If set to false or "ignore", allow such pushes with no
	message. Defaults to "refuse".
+
Another option is "updateInstead" which will update the working
tree if pushing into the current branch.  This option is
intended for synchronizing working directories when one side is not easily
accessible via interactive ssh (e.g. a live web site, hence the requirement
that the working directory be clean). This mode also comes in handy when
developing inside a VM to test and fix code on different Operating Systems.
+
By default, "updateInstead" will refuse the push if the working tree or
the index have any difference from the HEAD, but the `push-to-checkout`
hook can be used to customize this.  See linkgit:githooks[5].

receive.denyNonFastForwards::
	If set to true, git-receive-pack will deny a ref update which is
	not a fast-forward. Use this to prevent such an update via a push,
	even if that push is forced. This configuration variable is
	set when initializing a shared repository.

receive.hiderefs::
	String(s) `receive-pack` uses to decide which refs to omit
	from its initial advertisement.  Use more than one
	definitions to specify multiple prefix strings. A ref that
	are under the hierarchies listed on the value of this
	variable is excluded, and is hidden when responding to `git
	push`, and an attempt to update or delete a hidden ref by
	`git push` is rejected.

receive.updateserverinfo::
	If set to true, git-receive-pack will run git-update-server-info
	after receiving data from git-push and updating refs.

receive.shallowupdate::
	If set to true, .git/shallow can be updated when new refs
	require new shallow roots. Otherwise those refs are rejected.

remote.pushdefault::
	The remote to push to by default.  Overrides
	`branch.<name>.remote` for all branches, and is overridden by
	`branch.<name>.pushremote` for specific branches.

remote.<name>.url::
	The URL of a remote repository.  See linkgit:git-fetch[1] or
	linkgit:git-push[1].

remote.<name>.pushurl::
	The push URL of a remote repository.  See linkgit:git-push[1].

remote.<name>.proxy::
	For remotes that require curl (http, https and ftp), the URL to
	the proxy to use for that remote.  Set to the empty string to
	disable proxying for that remote.

remote.<name>.fetch::
	The default set of "refspec" for linkgit:git-fetch[1]. See
	linkgit:git-fetch[1].

remote.<name>.push::
	The default set of "refspec" for linkgit:git-push[1]. See
	linkgit:git-push[1].

remote.<name>.mirror::
	If true, pushing to this remote will automatically behave
	as if the `--mirror` option was given on the command line.

remote.<name>.skipDefaultUpdate::
	If true, this remote will be skipped by default when updating
	using linkgit:git-fetch[1] or the `update` subcommand of
	linkgit:git-remote[1].

remote.<name>.skipFetchAll::
	If true, this remote will be skipped by default when updating
	using linkgit:git-fetch[1] or the `update` subcommand of
	linkgit:git-remote[1].

remote.<name>.receivepack::
	The default program to execute on the remote side when pushing.  See
	option \--receive-pack of linkgit:git-push[1].

remote.<name>.uploadpack::
	The default program to execute on the remote side when fetching.  See
	option \--upload-pack of linkgit:git-fetch-pack[1].

remote.<name>.tagopt::
	Setting this value to \--no-tags disables automatic tag following when
	fetching from remote <name>. Setting it to \--tags will fetch every
	tag from remote <name>, even if they are not reachable from remote
	branch heads. Passing these flags directly to linkgit:git-fetch[1] can
	override this setting. See options \--tags and \--no-tags of
	linkgit:git-fetch[1].

remote.<name>.vcs::
	Setting this to a value <vcs> will cause Git to interact with
	the remote with the git-remote-<vcs> helper.

remote.<name>.prune::
	When set to true, fetching from this remote by default will also
	remove any remote-tracking references that no longer exist on the
	remote (as if the `--prune` option was given on the command line).
	Overrides `fetch.prune` settings, if any.

remotes.<group>::
	The list of remotes which are fetched by "git remote update
	<group>".  See linkgit:git-remote[1].

repack.usedeltabaseoffset::
	By default, linkgit:git-repack[1] creates packs that use
	delta-base offset. If you need to share your repository with
	Git older than version 1.4.4, either directly or via a dumb
	protocol such as http, then you need to set this option to
	"false" and repack. Access from old Git versions over the
	native protocol are unaffected by this option.

repack.packKeptObjects::
	If set to true, makes `git repack` act as if
	`--pack-kept-objects` was passed. See linkgit:git-repack[1] for
	details. Defaults to `false` normally, but `true` if a bitmap
	index is being written (either via `--write-bitmap-index` or
	`repack.writeBitmaps`).

repack.writeBitmaps::
	When true, git will write a bitmap index when packing all
	objects to disk (e.g., when `git repack -a` is run).  This
	index can speed up the "counting objects" phase of subsequent
	packs created for clones and fetches, at the cost of some disk
	space and extra time spent on the initial repack.  Defaults to
	false.

rerere.autoupdate::
	When set to true, `git-rerere` updates the index with the
	resulting contents after it cleanly resolves conflicts using
	previously recorded resolution.  Defaults to false.

rerere.enabled::
	Activate recording of resolved conflicts, so that identical
	conflict hunks can be resolved automatically, should they be
	encountered again.  By default, linkgit:git-rerere[1] is
	enabled if there is an `rr-cache` directory under the
	`$GIT_DIR`, e.g. if "rerere" was previously used in the
	repository.

sendemail.identity::
	A configuration identity. When given, causes values in the
	'sendemail.<identity>' subsection to take precedence over
	values in the 'sendemail' section. The default identity is
	the value of 'sendemail.identity'.

sendemail.smtpencryption::
	See linkgit:git-send-email[1] for description.  Note that this
	setting is not subject to the 'identity' mechanism.

sendemail.smtpssl (deprecated)::
	Deprecated alias for 'sendemail.smtpencryption = ssl'.

sendemail.smtpsslcertpath::
	Path to ca-certificates (either a directory or a single file).
	Set it to an empty string to disable certificate verification.

sendemail.<identity>.*::
	Identity-specific versions of the 'sendemail.*' parameters
	found below, taking precedence over those when the this
	identity is selected, through command-line or
	'sendemail.identity'.

sendemail.aliasesfile::
sendemail.aliasfiletype::
sendemail.annotate::
sendemail.bcc::
sendemail.cc::
sendemail.cccmd::
sendemail.chainreplyto::
sendemail.confirm::
sendemail.envelopesender::
sendemail.from::
sendemail.multiedit::
sendemail.signedoffbycc::
sendemail.smtppass::
sendemail.suppresscc::
sendemail.suppressfrom::
sendemail.to::
sendemail.smtpdomain::
sendemail.smtpserver::
sendemail.smtpserverport::
sendemail.smtpserveroption::
sendemail.smtpuser::
sendemail.thread::
sendemail.transferencoding::
sendemail.validate::
sendemail.xmailer::
	See linkgit:git-send-email[1] for description.

sendemail.signedoffcc (deprecated)::
	Deprecated alias for 'sendemail.signedoffbycc'.

showbranch.default::
	The default set of branches for linkgit:git-show-branch[1].
	See linkgit:git-show-branch[1].

status.relativePaths::
	By default, linkgit:git-status[1] shows paths relative to the
	current directory. Setting this variable to `false` shows paths
	relative to the repository root (this was the default for Git
	prior to v1.5.4).

status.short::
	Set to true to enable --short by default in linkgit:git-status[1].
	The option --no-short takes precedence over this variable.

status.branch::
	Set to true to enable --branch by default in linkgit:git-status[1].
	The option --no-branch takes precedence over this variable.

status.displayCommentPrefix::
	If set to true, linkgit:git-status[1] will insert a comment
	prefix before each output line (starting with
	`core.commentChar`, i.e. `#` by default). This was the
	behavior of linkgit:git-status[1] in Git 1.8.4 and previous.
	Defaults to false.

status.showUntrackedFiles::
	By default, linkgit:git-status[1] and linkgit:git-commit[1] show
	files which are not currently tracked by Git. Directories which
	contain only untracked files, are shown with the directory name
	only. Showing untracked files means that Git needs to lstat() all
	the files in the whole repository, which might be slow on some
	systems. So, this variable controls how the commands displays
	the untracked files. Possible values are:
+
--
* `no` - Show no untracked files.
* `normal` - Show untracked files and directories.
* `all` - Show also individual files in untracked directories.
--
+
If this variable is not specified, it defaults to 'normal'.
This variable can be overridden with the -u|--untracked-files option
of linkgit:git-status[1] and linkgit:git-commit[1].

status.submodulesummary::
	Defaults to false.
	If this is set to a non zero number or true (identical to -1 or an
	unlimited number), the submodule summary will be enabled and a
	summary of commits for modified submodules will be shown (see
	--summary-limit option of linkgit:git-submodule[1]). Please note
	that the summary output command will be suppressed for all
	submodules when `diff.ignoreSubmodules` is set to 'all' or only
	for those submodules where `submodule.<name>.ignore=all`. The only
	exception to that rule is that status and commit will show staged
	submodule changes. To
	also view the summary for ignored submodules you can either use
	the --ignore-submodules=dirty command-line option or the 'git
	submodule summary' command, which shows a similar output but does
	not honor these settings.

submodule.<name>.path::
submodule.<name>.url::
	The path within this project and URL for a submodule. These
	variables are initially populated by 'git submodule init'. See
	linkgit:git-submodule[1] and linkgit:gitmodules[5] for
	details.

submodule.<name>.update::
	The default update procedure for a submodule. This variable
	is populated by `git submodule init` from the
	linkgit:gitmodules[5] file. See description of 'update'
	command in linkgit:git-submodule[1].

submodule.<name>.branch::
	The remote branch name for a submodule, used by `git submodule
	update --remote`.  Set this option to override the value found in
	the `.gitmodules` file.  See linkgit:git-submodule[1] and
	linkgit:gitmodules[5] for details.

submodule.<name>.fetchRecurseSubmodules::
	This option can be used to control recursive fetching of this
	submodule. It can be overridden by using the --[no-]recurse-submodules
	command-line option to "git fetch" and "git pull".
	This setting will override that from in the linkgit:gitmodules[5]
	file.

submodule.<name>.ignore::
	Defines under what circumstances "git status" and the diff family show
	a submodule as modified. When set to "all", it will never be considered
	modified (but it will nonetheless show up in the output of status and
	commit when it has been staged), "dirty" will ignore all changes
	to the submodules work tree and
	takes only differences between the HEAD of the submodule and the commit
	recorded in the superproject into account. "untracked" will additionally
	let submodules with modified tracked files in their work tree show up.
	Using "none" (the default when this option is not set) also shows
	submodules that have untracked files in their work tree as changed.
	This setting overrides any setting made in .gitmodules for this submodule,
	both settings can be overridden on the command line by using the
	"--ignore-submodules" option. The 'git submodule' commands are not
	affected by this setting.

tag.sort::
	This variable controls the sort ordering of tags when displayed by
	linkgit:git-tag[1]. Without the "--sort=<value>" option provided, the
	value of this variable will be used as the default.

tar.umask::
	This variable can be used to restrict the permission bits of
	tar archive entries.  The default is 0002, which turns off the
	world write bit.  The special value "user" indicates that the
	archiving user's umask will be used instead.  See umask(2) and
	linkgit:git-archive[1].

transfer.fsckObjects::
	When `fetch.fsckObjects` or `receive.fsckObjects` are
	not set, the value of this variable is used instead.
	Defaults to false.

transfer.hiderefs::
	This variable can be used to set both `receive.hiderefs`
	and `uploadpack.hiderefs` at the same time to the same
	values.  See entries for these other variables.

transfer.unpackLimit::
	When `fetch.unpackLimit` or `receive.unpackLimit` are
	not set, the value of this variable is used instead.
	The default value is 100.

uploadarchive.allowUnreachable::
	If true, allow clients to use `git archive --remote` to request
	any tree, whether reachable from the ref tips or not. See the
	discussion in the `SECURITY` section of
	linkgit:git-upload-archive[1] for more details. Defaults to
	`false`.

uploadpack.hiderefs::
	String(s) `upload-pack` uses to decide which refs to omit
	from its initial advertisement.  Use more than one
	definitions to specify multiple prefix strings. A ref that
	are under the hierarchies listed on the value of this
	variable is excluded, and is hidden from `git ls-remote`,
	`git fetch`, etc.  An attempt to fetch a hidden ref by `git
	fetch` will fail.  See also `uploadpack.allowtipsha1inwant`.

uploadpack.allowtipsha1inwant::
	When `uploadpack.hiderefs` is in effect, allow `upload-pack`
	to accept a fetch request that asks for an object at the tip
	of a hidden ref (by default, such a request is rejected).
	see also `uploadpack.hiderefs`.

uploadpack.keepalive::
	When `upload-pack` has started `pack-objects`, there may be a
	quiet period while `pack-objects` prepares the pack. Normally
	it would output progress information, but if `--quiet` was used
	for the fetch, `pack-objects` will output nothing at all until
	the pack data begins. Some clients and networks may consider
	the server to be hung and give up. Setting this option instructs
	`upload-pack` to send an empty keepalive packet every
	`uploadpack.keepalive` seconds. Setting this option to 0
	disables keepalive packets entirely. The default is 5 seconds.

url.<base>.insteadOf::
	Any URL that starts with this value will be rewritten to
	start, instead, with <base>. In cases where some site serves a
	large number of repositories, and serves them with multiple
	access methods, and some users need to use different access
	methods, this feature allows people to specify any of the
	equivalent URLs and have Git automatically rewrite the URL to
	the best alternative for the particular user, even for a
	never-before-seen repository on the site.  When more than one
	insteadOf strings match a given URL, the longest match is used.

url.<base>.pushInsteadOf::
	Any URL that starts with this value will not be pushed to;
	instead, it will be rewritten to start with <base>, and the
	resulting URL will be pushed to. In cases where some site serves
	a large number of repositories, and serves them with multiple
	access methods, some of which do not allow push, this feature
	allows people to specify a pull-only URL and have Git
	automatically use an appropriate URL to push, even for a
	never-before-seen repository on the site.  When more than one
	pushInsteadOf strings match a given URL, the longest match is
	used.  If a remote has an explicit pushurl, Git will ignore this
	setting for that remote.

user.email::
	Your email address to be recorded in any newly created commits.
	Can be overridden by the 'GIT_AUTHOR_EMAIL', 'GIT_COMMITTER_EMAIL', and
	'EMAIL' environment variables.  See linkgit:git-commit-tree[1].

user.name::
	Your full name to be recorded in any newly created commits.
	Can be overridden by the 'GIT_AUTHOR_NAME' and 'GIT_COMMITTER_NAME'
	environment variables.  See linkgit:git-commit-tree[1].

user.signingkey::
	If linkgit:git-tag[1] or linkgit:git-commit[1] is not selecting the
	key you want it to automatically when creating a signed tag or
	commit, you can override the default selection with this variable.
	This option is passed unchanged to gpg's --local-user parameter,
	so you may specify a key using any method that gpg supports.

versionsort.prereleaseSuffix::
	When version sort is used in linkgit:git-tag[1], prerelease
	tags (e.g. "1.0-rc1") may appear after the main release
	"1.0". By specifying the suffix "-rc" in this variable,
	"1.0-rc1" will appear before "1.0".
+
This variable can be specified multiple times, once per suffix. The
order of suffixes in the config file determines the sorting order
(e.g. if "-pre" appears before "-rc" in the config file then 1.0-preXX
is sorted before 1.0-rcXX). The sorting order between different
suffixes is undefined if they are in multiple config files.

web.browser::
	Specify a web browser that may be used by some commands.
	Currently only linkgit:git-instaweb[1] and linkgit:git-help[1]
	may use it.<|MERGE_RESOLUTION|>--- conflicted
+++ resolved
@@ -154,7 +154,13 @@
        `white`; the attributes are `bold`, `dim`, `ul`, `blink` and
        `reverse`.  The first color given is the foreground; the
        second is the background.  The position of the attribute, if
-       any, doesn't matter.
+       any, doesn't matter. Attributes may be turned off specifically
+       by prefixing them with `no` (e.g., `noreverse`, `noul`, etc).
++
+Colors (foreground and background) may also be given as numbers between
+0 and 255; these use ANSI 256-color mode (but note that not all
+terminals may support this).  If your terminal supports it, you may also
+specify 24-bit RGB values as hex, like `#ff0ab3`.
 +
 The attributes are meant to be reset at the beginning of each item
 in the colored output, so setting color.decorate.branch to `black`
@@ -884,23 +890,6 @@
 	`remote` (a remote-tracking branch in refs/remotes/),
 	`upstream` (upstream tracking branch), `plain` (other
 	refs).
-<<<<<<< HEAD
-+
-The value for these configuration variables is a list of colors (at most
-two) and attributes (at most one), separated by spaces.  The colors
-accepted are `normal`, `black`, `red`, `green`, `yellow`, `blue`,
-`magenta`, `cyan` and `white`; the attributes are `bold`, `dim`, `ul`,
-`blink` and `reverse`.  The first color given is the foreground; the
-second is the background.  The position of the attribute, if any,
-doesn't matter. Attributes may be turned off specifically by prefixing
-them with `no` (e.g., `noreverse`, `noul`, etc).
-+
-Colors (foreground and background) may also be given as numbers between
-0 and 255; these use ANSI 256-color mode (but note that not all
-terminals may support this).  If your terminal supports it, you may also
-specify 24-bit RGB values as hex, like `#ff0ab3`.
-=======
->>>>>>> 5ee87585
 
 color.diff::
 	Whether to use ANSI escape sequences to add color to patches.
@@ -995,14 +984,8 @@
 	`untracked` (files which are not tracked by Git),
 	`branch` (the current branch),
 	`nobranch` (the color the 'no branch' warning is shown in, defaulting
-<<<<<<< HEAD
 	to red), or
 	`unmerged` (files which have unmerged changes).
-	The values of these variables may be specified as in
-	color.branch.<slot>.
-=======
-	to red).
->>>>>>> 5ee87585
 
 color.ui::
 	This variable determines the default value for variables such
