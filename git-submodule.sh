--- conflicted
+++ resolved
@@ -602,14 +602,14 @@
 }
 
 is_tip_reachable () (
-	clear_local_git_env
+	sanitize_submodule_env &&
 	cd "$1" &&
 	rev=$(git rev-list -n 1 "$2" --not --all 2>/dev/null) &&
 	test -z "$rev"
 )
 
 fetch_in_submodule () (
-	clear_local_git_env
+	sanitize_submodule_env &&
 	cd "$1" &&
 	case "$2" in
 	'')
@@ -733,11 +733,6 @@
 
 		if test $just_cloned -eq 1
 		then
-<<<<<<< HEAD
-=======
-			git submodule--helper clone ${GIT_QUIET:+--quiet} --prefix "$prefix" --path "$sm_path" --name "$name" --url "$url" ${reference:+"$reference"} ${depth:+"$depth"} || exit
-			cloned_modules="$cloned_modules;$name"
->>>>>>> d1f88498
 			subsha1=
 			update_module=checkout
 		else
@@ -773,14 +768,8 @@
 			then
 				# Run fetch only if $sha1 isn't present or it
 				# is not reachable from a ref.
-<<<<<<< HEAD
 				is_tip_reachable "$sm_path" "$sha1" ||
 				fetch_in_submodule "$sm_path" ||
-=======
-				(sanitize_submodule_env; cd "$sm_path" &&
-					( (rev=$(git rev-list -n 1 $sha1 --not --all 2>/dev/null) &&
-					 test -z "$rev") || git-fetch)) ||
->>>>>>> d1f88498
 				die "$(eval_gettext "Unable to fetch in submodule path '\$displaypath'")"
 
 				# Now we tried the usual fetch, but $sha1 may
